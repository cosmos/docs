{
    "$schema": "https://mintlify.com/docs.json",
    "name": "Cosmos Documentation",
    "description": "Build the future of the internet of blockchains with Cosmos.",
    "theme": "mint",
    "colors": {
        "primary": "#000000",
        "light": "#cccccc",
        "dark": "#0E0E0E"
    },
    "icons": {
        "library": "lucide"
    },
    "styling": {
        "codeblocks": "system"
    },
    "interaction": {
        "drilldown": false
    },
    "favicon": {
        "light": "/assets/brand/cosmos.svg",
        "dark": "/assets/brand/cosmos-dark.svg"
    },
    "logo": {
        "light": "/assets/brand/cosmos-wordmark-dark.svg",
        "dark": "/assets/brand/cosmos-wordmark.svg"
    },
    "contextual": {
        "options": [
            "copy",
            "view",
            "chatgpt",
            "claude",
            "perplexity",
            "mcp",
            "cursor",
            "vscode"
        ]
    },
    "redirects": [],
    "navigation": {
        "dropdowns": [
            {
                "dropdown": "EVM",
                "versions": [
                    {
                        "version": "v0.5.0",
                        "tabs": [
                            {
                                "tab": "Documentation",
                                "groups": [
                                    {
                                        "group": "Cosmos EVM",
                                        "pages": [
                                            "docs/evm/v0.5.0/documentation/overview",
                                            {
                                                "group": "Getting Started",
                                                "pages": [
                                                    {
                                                        "group": "Build Your Own Chain",
                                                        "pages": [
                                                            "docs/evm/v0.5.0/documentation/getting-started/build-a-chain/overview",
                                                            "docs/evm/v0.5.0/documentation/getting-started/build-a-chain/quick-start",
                                                            "docs/evm/v0.5.0/documentation/getting-started/build-a-chain/using-local-node",
                                                            {
                                                                "group": "Additional Configuration",
                                                                "pages": [
                                                                    "docs/evm/v0.5.0/documentation/getting-started/build-a-chain/additional-configuration/mempool-integration",
                                                                    "docs/evm/v0.5.0/documentation/getting-started/build-a-chain/additional-configuration/predeployed-contracts"
                                                                ]
                                                            }
                                                        ]
                                                    },
                                                    "docs/evm/v0.5.0/documentation/getting-started/index",
                                                    "docs/evm/v0.5.0/documentation/getting-started/faq"
                                                ]
                                            },
                                            {
                                                "group": "Tooling and Resources",
                                                "pages": [
                                                    "docs/evm/v0.5.0/documentation/getting-started/tooling-and-resources/overview",
                                                    "docs/evm/v0.5.0/documentation/getting-started/tooling-and-resources/development-environment",
                                                    "docs/evm/v0.5.0/documentation/getting-started/tooling-and-resources/block-explorers",
                                                    "docs/evm/v0.5.0/documentation/getting-started/tooling-and-resources/foundry",
                                                    "docs/evm/v0.5.0/documentation/getting-started/tooling-and-resources/hardhat",
                                                    "docs/evm/v0.5.0/documentation/getting-started/tooling-and-resources/remix",
                                                    "docs/evm/v0.5.0/documentation/getting-started/tooling-and-resources/testing-and-fuzzing",
                                                    "docs/evm/v0.5.0/documentation/getting-started/tooling-and-resources/wallet-integration"
                                                ]
                                            },
                                            {
                                                "group": "Migrations",
                                                "pages": [
                                                    "docs/evm/v0.5.0/documentation/migrations/upgrade-handlers",
                                                    "docs/evm/v0.5.0/documentation/migrations/migration-v0.3-to-v0.4",
                                                    "docs/evm/v0.5.0/documentation/migrations/migration-v0.4-to-v0.5",
                                                    "docs/evm/v0.5.0/documentation/migrations/erc20-precompiles-migration"
                                                ]
                                            },
                                            {
                                                "group": "EVM Compatibility",
                                                "pages": [
                                                    "docs/evm/v0.5.0/documentation/evm-compatibility/overview",
                                                    "docs/evm/v0.5.0/documentation/evm-compatibility/eip-reference",
                                                    "docs/evm/v0.5.0/documentation/evm-compatibility/eip-2935",
                                                    "docs/evm/v0.5.0/documentation/evm-compatibility/eip-7702"
                                                ]
                                            },
                                            {
                                                "group": "Concepts",
                                                "pages": [
                                                    "docs/evm/v0.5.0/documentation/concepts/overview",
                                                    "docs/evm/v0.5.0/documentation/concepts/accounts",
                                                    "docs/evm/v0.5.0/documentation/concepts/chain-id",
                                                    "docs/evm/v0.5.0/documentation/concepts/encoding",
                                                    "docs/evm/v0.5.0/documentation/concepts/gas-and-fees",
                                                    "docs/evm/v0.5.0/documentation/concepts/ibc",
                                                    "docs/evm/v0.5.0/documentation/concepts/mempool",
                                                    "docs/evm/v0.5.0/documentation/concepts/migrations",
                                                    "docs/evm/v0.5.0/documentation/concepts/pending-state",
                                                    "docs/evm/v0.5.0/documentation/concepts/replay-protection",
                                                    "docs/evm/v0.5.0/documentation/concepts/signing",
                                                    "docs/evm/v0.5.0/documentation/concepts/single-token-representation",
                                                    "docs/evm/v0.5.0/documentation/concepts/tokens",
                                                    "docs/evm/v0.5.0/documentation/concepts/transactions",
                                                    "docs/evm/v0.5.0/documentation/concepts/predeployed-contracts",
                                                    "docs/evm/v0.5.0/documentation/concepts/eip-1559-feemarket",
                                                    "docs/evm/v0.5.0/documentation/concepts/performance",
                                                    "docs/evm/v0.5.0/documentation/concepts/precision-handling"
                                                ]
                                            },
                                            {
                                                "group": "Smart Contracts",
                                                "pages": [
                                                    "docs/evm/v0.5.0/documentation/smart-contracts/introduction",
                                                    {
                                                        "group": "Precompiles",
                                                        "pages": [
                                                            "docs/evm/v0.5.0/documentation/smart-contracts/precompiles/index",
                                                            "docs/evm/v0.5.0/documentation/smart-contracts/precompiles/overview",
                                                            "docs/evm/v0.5.0/documentation/smart-contracts/precompiles/bank",
                                                            "docs/evm/v0.5.0/documentation/smart-contracts/precompiles/bech32",
                                                            "docs/evm/v0.5.0/documentation/smart-contracts/precompiles/callbacks",
                                                            "docs/evm/v0.5.0/documentation/smart-contracts/precompiles/distribution",
                                                            "docs/evm/v0.5.0/documentation/smart-contracts/precompiles/erc20",
                                                            "docs/evm/v0.5.0/documentation/smart-contracts/precompiles/governance",
                                                            "docs/evm/v0.5.0/documentation/smart-contracts/precompiles/ics20",
                                                            "docs/evm/v0.5.0/documentation/smart-contracts/precompiles/p256",
                                                            "docs/evm/v0.5.0/documentation/smart-contracts/precompiles/slashing",
                                                            "docs/evm/v0.5.0/documentation/smart-contracts/precompiles/staking",
                                                            "docs/evm/v0.5.0/documentation/smart-contracts/precompiles/werc20"
                                                        ]
                                                    },
                                                    {
                                                        "group": "Predeployed Contracts",
                                                        "pages": [
                                                            "docs/evm/v0.5.0/documentation/smart-contracts/predeployed-contracts/overview",
                                                            "docs/evm/v0.5.0/documentation/smart-contracts/predeployed-contracts/create2",
                                                            "docs/evm/v0.5.0/documentation/smart-contracts/predeployed-contracts/multicall3",
                                                            "docs/evm/v0.5.0/documentation/smart-contracts/predeployed-contracts/permit2",
                                                            "docs/evm/v0.5.0/documentation/smart-contracts/predeployed-contracts/safe-factory"
                                                        ]
                                                    }
                                                ]
                                            },
                                            "docs/evm/v0.5.0/documentation/custom-improvement-proposals",
                                            {
                                                "group": "Cosmos SDK",
                                                "pages": [
                                                    "docs/evm/v0.5.0/documentation/cosmos-sdk/overview",
                                                    "docs/evm/v0.5.0/documentation/cosmos-sdk/cli",
                                                    "docs/evm/v0.5.0/documentation/cosmos-sdk/protocol",
                                                    {
                                                        "group": "Modules",
                                                        "pages": [
                                                            "docs/evm/v0.5.0/documentation/cosmos-sdk/modules/erc20",
                                                            "docs/evm/v0.5.0/documentation/cosmos-sdk/modules/feemarket",
                                                            "docs/evm/v0.5.0/documentation/cosmos-sdk/modules/ibc",
                                                            "docs/evm/v0.5.0/documentation/cosmos-sdk/modules/precisebank",
                                                            "docs/evm/v0.5.0/documentation/cosmos-sdk/modules/vm"
                                                        ]
                                                    }
                                                ]
                                            }
                                        ]
                                    }
                                ]
                            },
                            {
                                "tab": "API Reference",
                                "pages": [
                                    "docs/evm/v0.5.0/api-reference/ethereum-json-rpc/index",
                                    "docs/evm/v0.5.0/api-reference/ethereum-json-rpc/methods",
                                    "docs/evm/v0.5.0/api-reference/ethereum-json-rpc/rpc-explorer"
                                ]
<<<<<<< HEAD
                              }
                            ]
                          },
                          "docs/evm/v0.5.0/documentation/getting-started/faq"
                        ]
                      },
                      {
                        "group": "Tooling and Resources",
                        "pages": [
                          "docs/evm/v0.5.0/documentation/getting-started/tooling-and-resources/overview",
                          "docs/evm/v0.5.0/documentation/getting-started/tooling-and-resources/development-environment",
                          "docs/evm/v0.5.0/documentation/getting-started/tooling-and-resources/block-explorers",
                          "docs/evm/v0.5.0/documentation/getting-started/tooling-and-resources/foundry",
                          "docs/evm/v0.5.0/documentation/getting-started/tooling-and-resources/hardhat",
                          "docs/evm/v0.5.0/documentation/getting-started/tooling-and-resources/remix",
                          "docs/evm/v0.5.0/documentation/getting-started/tooling-and-resources/testing-and-fuzzing",
                          "docs/evm/v0.5.0/documentation/getting-started/tooling-and-resources/wallet-integration"
                        ]
                      },
                      {
                        "group": "Migrations",
                        "pages": [
                          "docs/evm/v0.5.0/documentation/migrations/upgrade-handlers",
                          "docs/evm/v0.5.0/documentation/migrations/migration-v0.3-to-v0.4",
                          "docs/evm/v0.5.0/documentation/migrations/migration-v0.4-to-v0.5",
                          "docs/evm/v0.5.0/documentation/migrations/erc20-precompiles-migration"
                        ]
                      },
                      {
                        "group": "EVM Compatibility",
                        "pages": [
                          "docs/evm/v0.5.0/documentation/evm-compatibility/overview",
                          "docs/evm/v0.5.0/documentation/evm-compatibility/eip-reference",
                          "docs/evm/v0.5.0/documentation/evm-compatibility/eip-2935",
                          "docs/evm/v0.5.0/documentation/evm-compatibility/eip-7702"
                        ]
                      },
                      {
                        "group": "Concepts",
                        "pages": [
                          "docs/evm/v0.5.0/documentation/concepts/overview",
                          "docs/evm/v0.5.0/documentation/concepts/accounts",
                          "docs/evm/v0.5.0/documentation/concepts/chain-id",
                          "docs/evm/v0.5.0/documentation/concepts/encoding",
                          "docs/evm/v0.5.0/documentation/concepts/gas-and-fees",
                          "docs/evm/v0.5.0/documentation/concepts/ibc",
                          "docs/evm/v0.5.0/documentation/concepts/mempool",
                          "docs/evm/v0.5.0/documentation/concepts/migrations",
                          "docs/evm/v0.5.0/documentation/concepts/pending-state",
                          "docs/evm/v0.5.0/documentation/concepts/replay-protection",
                          "docs/evm/v0.5.0/documentation/concepts/signing",
                          "docs/evm/v0.5.0/documentation/concepts/single-token-representation",
                          "docs/evm/v0.5.0/documentation/concepts/tokens",
                          "docs/evm/v0.5.0/documentation/concepts/transactions",
                          "docs/evm/v0.5.0/documentation/concepts/predeployed-contracts",
                          "docs/evm/v0.5.0/documentation/concepts/eip-1559-feemarket",
                          "docs/evm/v0.5.0/documentation/concepts/performance",
                          "docs/evm/v0.5.0/documentation/concepts/precision-handling"
                        ]
                      },
                      {
                        "group": "Smart Contracts",
                        "pages": [
                          "docs/evm/v0.5.0/documentation/smart-contracts/introduction",
                          {
                            "group": "Precompiles",
                            "pages": [
                              "docs/evm/v0.5.0/documentation/smart-contracts/precompiles/index",
                              "docs/evm/v0.5.0/documentation/smart-contracts/precompiles/overview",
                              "docs/evm/v0.5.0/documentation/smart-contracts/precompiles/bank",
                              "docs/evm/v0.5.0/documentation/smart-contracts/precompiles/bech32",
                              "docs/evm/v0.5.0/documentation/smart-contracts/precompiles/callbacks",
                              "docs/evm/v0.5.0/documentation/smart-contracts/precompiles/distribution",
                              "docs/evm/v0.5.0/documentation/smart-contracts/precompiles/erc20",
                              "docs/evm/v0.5.0/documentation/smart-contracts/precompiles/governance",
                              "docs/evm/v0.5.0/documentation/smart-contracts/precompiles/ics20",
                              "docs/evm/v0.5.0/documentation/smart-contracts/precompiles/p256",
                              "docs/evm/v0.5.0/documentation/smart-contracts/precompiles/slashing",
                              "docs/evm/v0.5.0/documentation/smart-contracts/precompiles/staking",
                              "docs/evm/v0.5.0/documentation/smart-contracts/precompiles/werc20"
                            ]
                          },
                          {
                            "group": "Predeployed Contracts",
                            "pages": [
                              "docs/evm/v0.5.0/documentation/smart-contracts/predeployed-contracts/overview",
                              "docs/evm/v0.5.0/documentation/smart-contracts/predeployed-contracts/create2",
                              "docs/evm/v0.5.0/documentation/smart-contracts/predeployed-contracts/multicall3",
                              "docs/evm/v0.5.0/documentation/smart-contracts/predeployed-contracts/permit2",
                              "docs/evm/v0.5.0/documentation/smart-contracts/predeployed-contracts/safe-factory"
                            ]
                          }
                        ]
                      },
                      "docs/evm/v0.5.0/documentation/custom-improvement-proposals",
                      {
                        "group": "Cosmos SDK",
                        "pages": [
                          "docs/evm/v0.5.0/documentation/cosmos-sdk/overview",
                          "docs/evm/v0.5.0/documentation/cosmos-sdk/cli",
                          "docs/evm/v0.5.0/documentation/cosmos-sdk/protocol",
                          {
                            "group": "Modules",
                            "pages": [
                              "docs/evm/v0.5.0/documentation/cosmos-sdk/modules/erc20",
                              "docs/evm/v0.5.0/documentation/cosmos-sdk/modules/feemarket",
                              "docs/evm/v0.5.0/documentation/cosmos-sdk/modules/ibc",
                              "docs/evm/v0.5.0/documentation/cosmos-sdk/modules/precisebank",
                              "docs/evm/v0.5.0/documentation/cosmos-sdk/modules/vm"
                            ]
                          }
                        ]
                      }
                    ]
                  }
                ]
              },
              {
                "tab": "API Reference",
                "pages": [
                  "docs/evm/v0.5.0/api-reference/ethereum-json-rpc/index",
                  "docs/evm/v0.5.0/api-reference/ethereum-json-rpc/methods",
                  "docs/evm/v0.5.0/api-reference/ethereum-json-rpc/rpc-explorer"
                ]
              },
              {
                "tab": "Release Notes",
                "pages": [
                  "docs/evm/v0.5.0/changelog/release-notes"
                ]
              }
            ]
          },
          {
            "version": "v0.4.x",
            "tabs": [
              {
                "tab": "Documentation",
                "groups": [
                  {
                    "group": "Cosmos EVM",
                    "pages": [
                      "docs/evm/v0.4.x/documentation/overview",
                      {
                        "group": "Getting Started",
                        "pages": [
                          "docs/evm/v0.4.x/documentation/getting-started/index",
                          "docs/evm/v0.4.x/documentation/getting-started/faq",
                          "docs/evm/v0.4.x/documentation/getting-started/development-environment"
                        ]
                      },
                      {
                        "group": "Tooling and Resources",
                        "pages": [
                          "docs/evm/v0.4.x/documentation/getting-started/tooling-and-resources/overview",
                          "docs/evm/v0.4.x/documentation/getting-started/tooling-and-resources/block-explorers",
                          "docs/evm/v0.4.x/documentation/getting-started/tooling-and-resources/foundry",
                          "docs/evm/v0.4.x/documentation/getting-started/tooling-and-resources/hardhat",
                          "docs/evm/v0.4.x/documentation/getting-started/tooling-and-resources/remix",
                          "docs/evm/v0.4.x/documentation/getting-started/tooling-and-resources/testing-and-fuzzing",
                          "docs/evm/v0.4.x/documentation/getting-started/tooling-and-resources/wallet-integration"
                        ]
                      },
                      {
                        "group": "Migrations",
                        "pages": [
                          "docs/evm/v0.4.x/documentation/migrations/mempool-integration",
                          "docs/evm/v0.4.x/documentation/migrations/upgrade-handlers",
                          "docs/evm/v0.4.x/documentation/migrations/migration-v0.3-to-v0.4",
                          "docs/evm/v0.4.x/documentation/migrations/erc20-precompiles-migration"
                        ]
                      },
                      {
                        "group": "EVM Compatibility",
                        "pages": [
                          "docs/evm/v0.4.x/documentation/evm-compatibility/overview",
                          "docs/evm/v0.4.x/documentation/evm-compatibility/eip-reference"
                        ]
                      },
                      {
                        "group": "Concepts",
                        "pages": [
                          "docs/evm/v0.4.x/documentation/concepts/overview",
                          "docs/evm/v0.4.x/documentation/concepts/accounts",
                          "docs/evm/v0.4.x/documentation/concepts/chain-id",
                          "docs/evm/v0.4.x/documentation/concepts/encoding",
                          "docs/evm/v0.4.x/documentation/concepts/gas-and-fees",
                          "docs/evm/v0.4.x/documentation/concepts/ibc",
                          "docs/evm/v0.4.x/documentation/concepts/mempool",
                          "docs/evm/v0.4.x/documentation/concepts/migrations",
                          "docs/evm/v0.4.x/documentation/concepts/pending-state",
                          "docs/evm/v0.4.x/documentation/concepts/replay-protection",
                          "docs/evm/v0.4.x/documentation/concepts/signing",
                          "docs/evm/v0.4.x/documentation/concepts/single-token-representation",
                          "docs/evm/v0.4.x/documentation/concepts/tokens",
                          "docs/evm/v0.4.x/documentation/concepts/transactions",
                          "docs/evm/v0.4.x/documentation/concepts/predeployed-contracts",
                          "docs/evm/v0.4.x/documentation/concepts/eip-1559-feemarket",
                          "docs/evm/v0.4.x/documentation/concepts/precision-handling"
                        ]
                      },
                      {
                        "group": "Smart Contracts",
                        "pages": [
                          "docs/evm/v0.4.x/documentation/smart-contracts/introduction",
                          {
                            "group": "Precompiles",
                            "pages": [
                              "docs/evm/v0.4.x/documentation/smart-contracts/precompiles/index",
                              "docs/evm/v0.4.x/documentation/smart-contracts/precompiles/overview",
                              "docs/evm/v0.4.x/documentation/smart-contracts/precompiles/bank",
                              "docs/evm/v0.4.x/documentation/smart-contracts/precompiles/bech32",
                              "docs/evm/v0.4.x/documentation/smart-contracts/precompiles/callbacks",
                              "docs/evm/v0.4.x/documentation/smart-contracts/precompiles/distribution",
                              "docs/evm/v0.4.x/documentation/smart-contracts/precompiles/erc20",
                              "docs/evm/v0.4.x/documentation/smart-contracts/precompiles/governance",
                              "docs/evm/v0.4.x/documentation/smart-contracts/precompiles/ics20",
                              "docs/evm/v0.4.x/documentation/smart-contracts/precompiles/p256",
                              "docs/evm/v0.4.x/documentation/smart-contracts/precompiles/slashing",
                              "docs/evm/v0.4.x/documentation/smart-contracts/precompiles/staking",
                              "docs/evm/v0.4.x/documentation/smart-contracts/precompiles/werc20"
                            ]
                          },
                          {
                            "group": "Predeployed Contracts",
                            "pages": [
                              "docs/evm/v0.4.x/documentation/smart-contracts/predeployed-contracts/overview",
                              "docs/evm/v0.4.x/documentation/smart-contracts/predeployed-contracts/implementation-guide",
                              "docs/evm/v0.4.x/documentation/smart-contracts/predeployed-contracts/create2",
                              "docs/evm/v0.4.x/documentation/smart-contracts/predeployed-contracts/multicall3",
                              "docs/evm/v0.4.x/documentation/smart-contracts/predeployed-contracts/permit2",
                              "docs/evm/v0.4.x/documentation/smart-contracts/predeployed-contracts/safe-factory"
                            ]
                          }
                        ]
                      },
                      "docs/evm/v0.4.x/documentation/custom-improvement-proposals",
                      {
                        "group": "Cosmos SDK",
                        "pages": [
                          "docs/evm/v0.4.x/documentation/cosmos-sdk/overview",
                          "docs/evm/v0.4.x/documentation/cosmos-sdk/cli",
                          "docs/evm/v0.4.x/documentation/cosmos-sdk/protocol",
                          {
                            "group": "Modules",
                            "pages": [
                              "docs/evm/v0.4.x/documentation/cosmos-sdk/modules/erc20",
                              "docs/evm/v0.4.x/documentation/cosmos-sdk/modules/feemarket",
                              "docs/evm/v0.4.x/documentation/cosmos-sdk/modules/precisebank",
                              "docs/evm/v0.4.x/documentation/cosmos-sdk/modules/vm"
                            ]
                          }
                        ]
                      }
                    ]
                  }
                ]
              },
              {
                "tab": "API Reference",
                "pages": [
                  "docs/evm/v0.4.x/api-reference/ethereum-json-rpc/index",
                  "docs/evm/v0.4.x/api-reference/ethereum-json-rpc/methods",
                  "docs/evm/v0.4.x/api-reference/ethereum-json-rpc/rpc-explorer"
                ]
              },
              {
                "tab": "Release Notes",
                "pages": [
                  "docs/evm/v0.4.x/changelog/release-notes"
                ]
              }
            ]
          },
          {
            "version": "next",
            "tabs": [
              {
                "tab": "Documentation",
                "groups": [
                  {
                    "group": "Cosmos EVM",
                    "pages": [
                      "docs/evm/next/documentation/overview",
                      {
                        "group": "Getting Started",
                        "pages": [
                          {
                            "group": "Build Your Own Chain",
                            "pages": [
                              "docs/evm/next/documentation/getting-started/build-a-chain/overview",
                              "docs/evm/next/documentation/getting-started/build-a-chain/quick-start",
                              "docs/evm/next/documentation/getting-started/build-a-chain/using-local-node",
                              {
                                "group": "Additional Configuration",
=======
                            },
                            {
                                "tab": "Release Notes",
>>>>>>> 3eff1ed2
                                "pages": [
                                    "docs/evm/v0.5.0/changelog/release-notes"
                                ]
<<<<<<< HEAD
                              }
                            ]
                          },
                          "docs/evm/next/documentation/getting-started/faq"
                        ]
                      },
                      {
                        "group": "Tooling and Resources",
                        "pages": [
                          "docs/evm/next/documentation/getting-started/tooling-and-resources/overview",
                          "docs/evm/next/documentation/getting-started/tooling-and-resources/development-environment",
                          "docs/evm/next/documentation/getting-started/tooling-and-resources/block-explorers",
                          "docs/evm/next/documentation/getting-started/tooling-and-resources/foundry",
                          "docs/evm/next/documentation/getting-started/tooling-and-resources/hardhat",
                          "docs/evm/next/documentation/getting-started/tooling-and-resources/remix",
                          "docs/evm/next/documentation/getting-started/tooling-and-resources/testing-and-fuzzing",
                          "docs/evm/next/documentation/getting-started/tooling-and-resources/wallet-integration"
                        ]
                      },
                      {
                        "group": "Migrations",
                        "pages": [
                          "docs/evm/next/documentation/migrations/upgrade-handlers",
                          "docs/evm/next/documentation/migrations/migration-v0.3-to-v0.4",
                          "docs/evm/next/documentation/migrations/migration-v0.4-to-v0.5",
                          "docs/evm/next/documentation/migrations/erc20-precompiles-migration"
                        ]
                      },
                      {
                        "group": "EVM Compatibility",
                        "pages": [
                          "docs/evm/next/documentation/evm-compatibility/overview",
                          "docs/evm/next/documentation/evm-compatibility/eip-reference",
                          "docs/evm/next/documentation/evm-compatibility/eip-2935",
                          "docs/evm/next/documentation/evm-compatibility/eip-7702"
                        ]
                      },
                      {
                        "group": "Concepts",
                        "pages": [
                          "docs/evm/next/documentation/concepts/overview",
                          "docs/evm/next/documentation/concepts/accounts",
                          "docs/evm/next/documentation/concepts/chain-id",
                          "docs/evm/next/documentation/concepts/encoding",
                          "docs/evm/next/documentation/concepts/gas-and-fees",
                          "docs/evm/next/documentation/concepts/ibc",
                          "docs/evm/next/documentation/concepts/mempool",
                          "docs/evm/next/documentation/concepts/migrations",
                          "docs/evm/next/documentation/concepts/pending-state",
                          "docs/evm/next/documentation/concepts/replay-protection",
                          "docs/evm/next/documentation/concepts/signing",
                          "docs/evm/next/documentation/concepts/single-token-representation",
                          "docs/evm/next/documentation/concepts/tokens",
                          "docs/evm/next/documentation/concepts/transactions",
                          "docs/evm/next/documentation/concepts/predeployed-contracts",
                          "docs/evm/next/documentation/concepts/eip-1559-feemarket",
                          "docs/evm/next/documentation/concepts/performance",
                          "docs/evm/next/documentation/concepts/precision-handling"
                        ]
                      },
                      {
                        "group": "Smart Contracts",
                        "pages": [
                          "docs/evm/next/documentation/smart-contracts/introduction",
                          {
                            "group": "Precompiles",
                            "pages": [
                              "docs/evm/next/documentation/smart-contracts/precompiles/index",
                              "docs/evm/next/documentation/smart-contracts/precompiles/overview",
                              "docs/evm/next/documentation/smart-contracts/precompiles/bank",
                              "docs/evm/next/documentation/smart-contracts/precompiles/bech32",
                              "docs/evm/next/documentation/smart-contracts/precompiles/callbacks",
                              "docs/evm/next/documentation/smart-contracts/precompiles/distribution",
                              "docs/evm/next/documentation/smart-contracts/precompiles/erc20",
                              "docs/evm/next/documentation/smart-contracts/precompiles/governance",
                              "docs/evm/next/documentation/smart-contracts/precompiles/ics20",
                              "docs/evm/next/documentation/smart-contracts/precompiles/p256",
                              "docs/evm/next/documentation/smart-contracts/precompiles/slashing",
                              "docs/evm/next/documentation/smart-contracts/precompiles/staking",
                              "docs/evm/next/documentation/smart-contracts/precompiles/werc20"
                            ]
                          },
                          {
                            "group": "Predeployed Contracts",
                            "pages": [
                              "docs/evm/next/documentation/smart-contracts/predeployed-contracts/overview",
                              "docs/evm/next/documentation/smart-contracts/predeployed-contracts/create2",
                              "docs/evm/next/documentation/smart-contracts/predeployed-contracts/multicall3",
                              "docs/evm/next/documentation/smart-contracts/predeployed-contracts/permit2",
                              "docs/evm/next/documentation/smart-contracts/predeployed-contracts/safe-factory"
                            ]
                          }
                        ]
                      },
                      "docs/evm/next/documentation/custom-improvement-proposals",
                      {
                        "group": "Cosmos SDK",
                        "pages": [
                          "docs/evm/next/documentation/cosmos-sdk/overview",
                          "docs/evm/next/documentation/cosmos-sdk/cli",
                          "docs/evm/next/documentation/cosmos-sdk/protocol",
                          {
                            "group": "Modules",
                            "pages": [
                              "docs/evm/next/documentation/cosmos-sdk/modules/erc20",
                              "docs/evm/next/documentation/cosmos-sdk/modules/feemarket",
                              "docs/evm/next/documentation/cosmos-sdk/modules/ibc",
                              "docs/evm/next/documentation/cosmos-sdk/modules/precisebank",
                              "docs/evm/next/documentation/cosmos-sdk/modules/vm"
                            ]
                          }
                        ]
                      }
                    ]
                  }
                ]
              },
              {
                "tab": "API Reference",
                "pages": [
                  "docs/evm/next/api-reference/ethereum-json-rpc/index",
                  "docs/evm/next/api-reference/ethereum-json-rpc/methods",
                  "docs/evm/next/api-reference/ethereum-json-rpc/rpc-explorer"
                ]
              },
              {
                "tab": "Release Notes",
                "pages": [
                  "docs/evm/next/changelog/release-notes"
                ]
              }
            ]
          }
        ]
      },
      {
        "dropdown": "SDK",
        "versions": [
          {
            "version": "v0.53",
            "tabs": [
              {
                "tab": "Learn",
                "groups": [
                  {
                    "group": "Cosmos SDK",
                    "pages": [
                      "docs/sdk/v0.53/learn",
                      {
                        "group": "Introduction",
                        "pages": [
                          "docs/sdk/v0.53/learn/intro/overview",
                          "docs/sdk/v0.53/learn/intro/why-app-specific",
                          "docs/sdk/v0.53/learn/intro/sdk-app-architecture",
                          "docs/sdk/v0.53/learn/intro/sdk-design"
                        ]
                      },
                      {
                        "group": "Beginner",
                        "pages": [
                          "docs/sdk/v0.53/learn/beginner/app-anatomy",
                          "docs/sdk/v0.53/learn/beginner/tx-lifecycle",
                          "docs/sdk/v0.53/learn/beginner/query-lifecycle",
                          "docs/sdk/v0.53/learn/beginner/accounts",
                          "docs/sdk/v0.53/learn/beginner/gas-fees"
                        ]
                      },
                      {
                        "group": "Advanced",
                        "pages": [
                          "docs/sdk/v0.53/learn/advanced/baseapp",
                          "docs/sdk/v0.53/learn/advanced/transactions",
                          "docs/sdk/v0.53/learn/advanced/context",
                          "docs/sdk/v0.53/learn/advanced/node",
                          "docs/sdk/v0.53/learn/advanced/store",
                          "docs/sdk/v0.53/learn/advanced/encoding",
                          "docs/sdk/v0.53/learn/advanced/grpc_rest",
                          "docs/sdk/v0.53/learn/advanced/cli",
                          "docs/sdk/v0.53/learn/advanced/events",
                          "docs/sdk/v0.53/learn/advanced/telemetry",
                          "docs/sdk/v0.53/learn/advanced/ocap",
                          "docs/sdk/v0.53/learn/advanced/runtx_middleware",
                          "docs/sdk/v0.53/learn/advanced/simulation",
                          "docs/sdk/v0.53/learn/advanced/proto-docs",
                          "docs/sdk/v0.53/learn/advanced/upgrade",
                          "docs/sdk/v0.53/learn/advanced/config",
                          "docs/sdk/v0.53/learn/advanced/autocli"
                        ]
                      }
                    ]
                  }
                ]
              },
              {
                "tab": "Build",
                "groups": [
                  {
                    "group": "Cosmos SDK",
                    "pages": [
                      "docs/sdk/v0.53/build",
                      {
                        "group": "Building Apps",
                        "pages": [
                          "docs/sdk/v0.53/build/building-apps/app-go",
                          "docs/sdk/v0.53/build/building-apps/runtime",
                          "docs/sdk/v0.53/build/building-apps/app-go-di",
                          "docs/sdk/v0.53/build/building-apps/app-mempool",
                          "docs/sdk/v0.53/build/building-apps/app-upgrade",
                          "docs/sdk/v0.53/build/building-apps/vote-extensions",
                          "docs/sdk/v0.53/build/building-apps/app-testnet"
                        ]
                      },
                      {
                        "group": "Building Modules",
                        "pages": [
                          "docs/sdk/v0.53/build/building-modules/intro",
                          "docs/sdk/v0.53/build/building-modules/module-manager",
                          "docs/sdk/v0.53/build/building-modules/messages-and-queries",
                          "docs/sdk/v0.53/build/building-modules/msg-services",
                          "docs/sdk/v0.53/build/building-modules/query-services",
                          "docs/sdk/v0.53/build/building-modules/protobuf-annotations",
                          "docs/sdk/v0.53/build/building-modules/beginblock-endblock",
                          "docs/sdk/v0.53/build/building-modules/keeper",
                          "docs/sdk/v0.53/build/building-modules/invariants",
                          "docs/sdk/v0.53/build/building-modules/genesis",
                          "docs/sdk/v0.53/build/building-modules/module-interfaces",
                          "docs/sdk/v0.53/build/building-modules/structure",
                          "docs/sdk/v0.53/build/building-modules/errors",
                          "docs/sdk/v0.53/build/building-modules/upgrade",
                          "docs/sdk/v0.53/build/building-modules/simulator",
                          "docs/sdk/v0.53/build/building-modules/depinject",
                          "docs/sdk/v0.53/build/building-modules/testing",
                          "docs/sdk/v0.53/build/building-modules/preblock"
                        ]
                      },
                      {
                        "group": "ABCI",
                        "pages": [
                          "docs/sdk/v0.53/build/abci/introduction",
                          "docs/sdk/v0.53/build/abci/prepare-proposal",
                          "docs/sdk/v0.53/build/abci/process-proposal",
                          "docs/sdk/v0.53/build/abci/vote-extensions",
                          "docs/sdk/v0.53/build/abci/checktx"
                        ]
                      },
                      {
                        "group": "Modules",
                        "pages": [
                          "docs/sdk/v0.53/build/modules/modules",
                          {
                            "group": "x/auth",
                            "pages": [
                              "docs/sdk/v0.53/build/modules/auth/auth",
                              "docs/sdk/v0.53/build/modules/auth/vesting",
                              "docs/sdk/v0.53/build/modules/auth/tx"
                            ]
                          },
                          "docs/sdk/v0.53/build/modules/authz/README",
                          "docs/sdk/v0.53/build/modules/bank/README",
                          "docs/sdk/v0.53/build/modules/consensus/README",
                          "docs/sdk/v0.53/build/modules/crisis/README",
                          "docs/sdk/v0.53/build/modules/distribution/README",
                          "docs/sdk/v0.53/build/modules/epochs/README",
                          "docs/sdk/v0.53/build/modules/evidence/README",
                          "docs/sdk/v0.53/build/modules/feegrant/README",
                          "docs/sdk/v0.53/build/modules/gov/README",
                          "docs/sdk/v0.53/build/modules/group/README",
                          "docs/sdk/v0.53/build/modules/mint/README",
                          "docs/sdk/v0.53/build/modules/nft/README",
                          "docs/sdk/v0.53/build/modules/params/README",
                          "docs/sdk/v0.53/build/modules/protocolpool/README",
                          "docs/sdk/v0.53/build/modules/slashing/README",
                          "docs/sdk/v0.53/build/modules/staking/README",
                          "docs/sdk/v0.53/build/modules/upgrade/README",
                          "docs/sdk/v0.53/build/modules/circuit/README",
                          "docs/sdk/v0.53/build/modules/genutil/README"
                        ]
                      },
                      {
                        "group": "Migrations",
                        "pages": [
                          "docs/sdk/v0.53/build/migrations/intro",
                          "docs/sdk/v0.53/build/migrations/upgrade-reference",
                          "docs/sdk/v0.53/build/migrations/upgrade-guide"
                        ]
                      },
                      {
                        "group": "Packages",
                        "pages": [
                          "docs/sdk/v0.53/build/packages",
                          "docs/sdk/v0.53/build/packages/depinject",
                          "docs/sdk/v0.53/build/packages/collections"
                        ]
                      },
                      {
                        "group": "Tooling",
                        "pages": [
                          "docs/sdk/v0.53/build/tooling",
                          "docs/sdk/v0.53/build/tooling/protobuf",
                          "docs/sdk/v0.53/build/tooling/cosmovisor",
                          "docs/sdk/v0.53/build/tooling/confix"
                        ]
                      },
                      {
                        "group": "ADRs",
                        "pages": [
                          "docs/sdk/v0.53/build/architecture/README",
                          "docs/sdk/v0.53/build/architecture/PROCESS",
                          "docs/sdk/v0.53/build/architecture/adr-template",
                          "docs/sdk/v0.53/build/architecture/adr-002-docs-structure",
                          "docs/sdk/v0.53/build/architecture/adr-003-dynamic-capability-store",
                          "docs/sdk/v0.53/build/architecture/adr-004-split-denomination-keys",
                          "docs/sdk/v0.53/build/architecture/adr-006-secret-store-replacement",
                          "docs/sdk/v0.53/build/architecture/adr-007-specialization-groups",
                          "docs/sdk/v0.53/build/architecture/adr-008-dCERT-group",
                          "docs/sdk/v0.53/build/architecture/adr-009-evidence-module",
                          "docs/sdk/v0.53/build/architecture/adr-010-modular-antehandler",
                          "docs/sdk/v0.53/build/architecture/adr-011-generalize-genesis-accounts",
                          "docs/sdk/v0.53/build/architecture/adr-012-state-accessors",
                          "docs/sdk/v0.53/build/architecture/adr-013-metrics",
                          "docs/sdk/v0.53/build/architecture/adr-014-proportional-slashing",
                          "docs/sdk/v0.53/build/architecture/adr-016-validator-consensus-key-rotation",
                          "docs/sdk/v0.53/build/architecture/adr-017-historical-header-module",
                          "docs/sdk/v0.53/build/architecture/adr-018-extendable-voting-period",
                          "docs/sdk/v0.53/build/architecture/adr-019-protobuf-state-encoding",
                          "docs/sdk/v0.53/build/architecture/adr-020-protobuf-transaction-encoding",
                          "docs/sdk/v0.53/build/architecture/adr-021-protobuf-query-encoding",
                          "docs/sdk/v0.53/build/architecture/adr-022-custom-panic-handling",
                          "docs/sdk/v0.53/build/architecture/adr-023-protobuf-naming",
                          "docs/sdk/v0.53/build/architecture/adr-024-coin-metadata",
                          "docs/sdk/v0.53/build/architecture/adr-027-deterministic-protobuf-serialization",
                          "docs/sdk/v0.53/build/architecture/adr-028-public-key-addresses",
                          "docs/sdk/v0.53/build/architecture/adr-029-fee-grant-module",
                          "docs/sdk/v0.53/build/architecture/adr-030-authz-module",
                          "docs/sdk/v0.53/build/architecture/adr-031-msg-service",
                          "docs/sdk/v0.53/build/architecture/adr-032-typed-events",
                          "docs/sdk/v0.53/build/architecture/adr-033-protobuf-inter-module-comm",
                          "docs/sdk/v0.53/build/architecture/adr-034-account-rekeying",
                          "docs/sdk/v0.53/build/architecture/adr-035-rosetta-api-support",
                          "docs/sdk/v0.53/build/architecture/adr-036-arbitrary-signature",
                          "docs/sdk/v0.53/build/architecture/adr-037-gov-split-vote",
                          "docs/sdk/v0.53/build/architecture/adr-038-state-listening",
                          "docs/sdk/v0.53/build/architecture/adr-039-epoched-staking",
                          "docs/sdk/v0.53/build/architecture/adr-040-storage-and-smt-state-commitments",
                          "docs/sdk/v0.53/build/architecture/adr-041-in-place-store-migrations",
                          "docs/sdk/v0.53/build/architecture/adr-042-group-module",
                          "docs/sdk/v0.53/build/architecture/adr-043-nft-module",
                          "docs/sdk/v0.53/build/architecture/adr-044-protobuf-updates-guidelines",
                          "docs/sdk/v0.53/build/architecture/adr-045-check-delivertx-middlewares",
                          "docs/sdk/v0.53/build/architecture/adr-046-module-params",
                          "docs/sdk/v0.53/build/architecture/adr-047-extend-upgrade-plan",
                          "docs/sdk/v0.53/build/architecture/adr-048-consensus-fees",
                          "docs/sdk/v0.53/build/architecture/adr-049-state-sync-hooks",
                          "docs/sdk/v0.53/build/architecture/adr-050-sign-mode-textual-annex1",
                          "docs/sdk/v0.53/build/architecture/adr-050-sign-mode-textual-annex2",
                          "docs/sdk/v0.53/build/architecture/adr-050-sign-mode-textual",
                          "docs/sdk/v0.53/build/architecture/adr-053-go-module-refactoring",
                          "docs/sdk/v0.53/build/architecture/adr-054-semver-compatible-modules",
                          "docs/sdk/v0.53/build/architecture/adr-055-orm",
                          "docs/sdk/v0.53/build/architecture/adr-057-app-wiring",
                          "docs/sdk/v0.53/build/architecture/adr-058-auto-generated-cli",
                          "docs/sdk/v0.53/build/architecture/adr-059-test-scopes",
                          "docs/sdk/v0.53/build/architecture/adr-060-abci-1.0",
                          "docs/sdk/v0.53/build/architecture/adr-061-liquid-staking",
                          "docs/sdk/v0.53/build/architecture/adr-062-collections-state-layer",
                          "docs/sdk/v0.53/build/architecture/adr-063-core-module-api",
                          "docs/sdk/v0.53/build/architecture/adr-064-abci-2.0",
                          "docs/sdk/v0.53/build/architecture/adr-065-store-v2",
                          "docs/sdk/v0.53/build/architecture/adr-068-preblock",
                          "docs/sdk/v0.53/build/architecture/adr-070-unordered-account",
                          "docs/sdk/v0.53/build/architecture/adr-076-tx-malleability"
                        ]
                      },
                      {
                        "group": "RFC",
                        "pages": [
                          "docs/sdk/v0.53/build/rfc",
                          "docs/sdk/v0.53/build/rfc/PROCESS",
                          "docs/sdk/v0.53/build/rfc/rfc-001-tx-validation",
                          "docs/sdk/v0.53/build/rfc/rfc-template"
                        ]
                      },
                      {
                        "group": "Specifications",
                        "pages": [
                          "docs/sdk/v0.53/build/spec",
                          "docs/sdk/v0.53/build/spec/SPEC_MODULE",
                          "docs/sdk/v0.53/build/spec/SPEC_STANDARD",
                          {
                            "group": "Addresses spec",
                            "pages": [
                              "docs/sdk/v0.53/build/spec/addresses/addresses",
                              "docs/sdk/v0.53/build/spec/addresses/bech32"
                            ]
                          },
                          {
                            "group": "Store",
                            "pages": [
                              "docs/sdk/v0.53/build/spec/store/store",
                              "docs/sdk/v0.53/build/spec/store/interblock-cache"
                            ]
                          }
                        ]
                      }
                    ]
                  }
                ]
              },
              {
                "tab": "User Guides",
                "groups": [
                  {
                    "group": "Cosmos SDK",
                    "pages": [
                      "docs/sdk/v0.53/user",
                      {
                        "group": "Running a Node, API and CLI",
                        "pages": [
                          "docs/sdk/v0.53/user/run-node/keyring",
                          "docs/sdk/v0.53/user/run-node/run-node",
                          "docs/sdk/v0.53/user/run-node/interact-node",
                          "docs/sdk/v0.53/user/run-node/txs",
                          "docs/sdk/v0.53/user/run-node/run-testnet",
                          "docs/sdk/v0.53/user/run-node/run-production"
                        ]
                      }
                    ]
                  }
                ]
              },
              {
                "tab": "Tutorials",
                "groups": [
                  {
                    "group": "Cosmos SDK",
                    "pages": [
                      "docs/sdk/v0.53/tutorials",
                      {
                        "group": "Vote Extensions Tutorials",
                        "pages": [
                          {
                            "group": "Mitigating Auction Front-Running Tutorial",
                            "pages": [
                              "docs/sdk/v0.53/tutorials/vote-extensions/auction-frontrunning/getting-started",
                              "docs/sdk/v0.53/tutorials/vote-extensions/auction-frontrunning/understanding-frontrunning",
                              "docs/sdk/v0.53/tutorials/vote-extensions/auction-frontrunning/mitigating-front-running-with-vote-extensions",
                              "docs/sdk/v0.53/tutorials/vote-extensions/auction-frontrunning/mitigating-front-running-with-vote-extesions",
                              "docs/sdk/v0.53/tutorials/vote-extensions/auction-frontrunning/demo-of-mitigating-front-running"
                            ]
                          },
                          {
                            "group": "Oracle Tutorial",
                            "pages": [
                              "docs/sdk/v0.53/tutorials/vote-extensions/oracle/getting-started",
                              "docs/sdk/v0.53/tutorials/vote-extensions/oracle/what-is-an-oracle",
                              "docs/sdk/v0.53/tutorials/vote-extensions/oracle/implementing-vote-extensions",
                              "docs/sdk/v0.53/tutorials/vote-extensions/oracle/testing-oracle"
                            ]
                          }
                        ]
                      },
                      {
                        "group": "Transaction Tutorials",
                        "pages": [
                          "docs/sdk/v0.53/tutorials/transactions/building-a-transaction"
                        ]
                      }
                    ]
                  }
                ]
              }
            ]
          },
          {
            "version": "v0.50",
            "tabs": [
              {
                "tab": "Learn",
                "groups": [
                  {
                    "group": "Cosmos SDK",
                    "pages": [
                      "docs/sdk/v0.50/learn",
                      {
                        "group": "Introduction",
                        "pages": [
                          "docs/sdk/v0.50/learn/intro/overview",
                          "docs/sdk/v0.50/learn/intro/why-app-specific",
                          "docs/sdk/v0.50/learn/intro/sdk-app-architecture",
                          "docs/sdk/v0.50/learn/intro/sdk-design"
                        ]
                      },
                      {
                        "group": "Beginner",
                        "pages": [
                          "docs/sdk/v0.50/learn/beginner/app-anatomy",
                          "docs/sdk/v0.50/learn/beginner/tx-lifecycle",
                          "docs/sdk/v0.50/learn/beginner/query-lifecycle",
                          "docs/sdk/v0.50/learn/beginner/accounts",
                          "docs/sdk/v0.50/learn/beginner/gas-fees"
                        ]
                      },
                      {
                        "group": "Advanced",
                        "pages": [
                          "docs/sdk/v0.50/learn/advanced/baseapp",
                          "docs/sdk/v0.50/learn/advanced/transactions",
                          "docs/sdk/v0.50/learn/advanced/context",
                          "docs/sdk/v0.50/learn/advanced/node",
                          "docs/sdk/v0.50/learn/advanced/store",
                          "docs/sdk/v0.50/learn/advanced/encoding",
                          "docs/sdk/v0.50/learn/advanced/grpc_rest",
                          "docs/sdk/v0.50/learn/advanced/cli",
                          "docs/sdk/v0.50/learn/advanced/events",
                          "docs/sdk/v0.50/learn/advanced/telemetry",
                          "docs/sdk/v0.50/learn/advanced/ocap",
                          "docs/sdk/v0.50/learn/advanced/runtx_middleware",
                          "docs/sdk/v0.50/learn/advanced/simulation",
                          "docs/sdk/v0.50/learn/advanced/proto-docs",
                          "docs/sdk/v0.50/learn/advanced/upgrade",
                          "docs/sdk/v0.50/learn/advanced/config",
                          "docs/sdk/v0.50/learn/advanced/autocli"
                        ]
                      }
                    ]
                  }
                ]
              },
              {
                "tab": "Build",
                "groups": [
                  {
                    "group": "Cosmos SDK",
                    "pages": [
                      "docs/sdk/v0.50/build",
                      {
                        "group": "Building Apps",
                        "pages": [
                          "docs/sdk/v0.50/build/building-apps/app-go",
                          "docs/sdk/v0.50/build/building-apps/app-go-v2",
                          "docs/sdk/v0.50/build/building-apps/app-mempool",
                          "docs/sdk/v0.50/build/building-apps/app-upgrade",
                          "docs/sdk/v0.50/build/building-apps/vote-extensions",
                          "docs/sdk/v0.50/build/building-apps/app-testnet"
                        ]
                      },
                      {
                        "group": "Building Modules",
                        "pages": [
                          "docs/sdk/v0.50/build/building-modules/intro",
                          "docs/sdk/v0.50/build/building-modules/module-manager",
                          "docs/sdk/v0.50/build/building-modules/messages-and-queries",
                          "docs/sdk/v0.50/build/building-modules/msg-services",
                          "docs/sdk/v0.50/build/building-modules/query-services",
                          "docs/sdk/v0.50/build/building-modules/protobuf-annotations",
                          "docs/sdk/v0.50/build/building-modules/beginblock-endblock",
                          "docs/sdk/v0.50/build/building-modules/keeper",
                          "docs/sdk/v0.50/build/building-modules/invariants",
                          "docs/sdk/v0.50/build/building-modules/genesis",
                          "docs/sdk/v0.50/build/building-modules/module-interfaces",
                          "docs/sdk/v0.50/build/building-modules/structure",
                          "docs/sdk/v0.50/build/building-modules/errors",
                          "docs/sdk/v0.50/build/building-modules/upgrade",
                          "docs/sdk/v0.50/build/building-modules/simulator",
                          "docs/sdk/v0.50/build/building-modules/depinject",
                          "docs/sdk/v0.50/build/building-modules/testing",
                          "docs/sdk/v0.50/build/building-modules/preblock"
                        ]
                      },
                      {
                        "group": "ABCI",
                        "pages": [
                          "docs/sdk/v0.50/build/abci/introduction",
                          "docs/sdk/v0.50/build/abci/prepare-proposal",
                          "docs/sdk/v0.50/build/abci/process-proposal",
                          "docs/sdk/v0.50/build/abci/vote-extensions"
                        ]
                      },
                      {
                        "group": "Modules",
                        "pages": [
                          "docs/sdk/v0.50/build/modules/module",
                          {
                            "group": "x/auth",
                            "pages": [
                              "docs/sdk/v0.50/build/modules/auth/auth",
                              "docs/sdk/v0.50/build/modules/auth/vesting",
                              "docs/sdk/v0.50/build/modules/auth/tx"
                            ]
                          },
                          "docs/sdk/v0.50/build/modules/authz/README",
                          "docs/sdk/v0.50/build/modules/bank/README",
                          "docs/sdk/v0.50/build/modules/consensus/README",
                          "docs/sdk/v0.50/build/modules/crisis/README",
                          "docs/sdk/v0.50/build/modules/distribution/README",
                          "docs/sdk/v0.50/build/modules/epochs/README",
                          "docs/sdk/v0.50/build/modules/evidence/README",
                          "docs/sdk/v0.50/build/modules/feegrant/README",
                          "docs/sdk/v0.50/build/modules/gov/README",
                          "docs/sdk/v0.50/build/modules/group/README",
                          "docs/sdk/v0.50/build/modules/mint/README",
                          "docs/sdk/v0.50/build/modules/nft/README",
                          "docs/sdk/v0.50/build/modules/params/README",
                          "docs/sdk/v0.50/build/modules/protocolpool/README",
                          "docs/sdk/v0.50/build/modules/slashing/README",
                          "docs/sdk/v0.50/build/modules/staking/README",
                          "docs/sdk/v0.50/build/modules/upgrade/README",
                          "docs/sdk/v0.50/build/modules/circuit/README",
                          "docs/sdk/v0.50/build/modules/genutil/README"
                        ]
                      },
                      {
                        "group": "Migrations",
                        "pages": [
                          "docs/sdk/v0.50/build/migrations/intro",
                          "docs/sdk/v0.50/build/migrations/upgrade-reference",
                          "docs/sdk/v0.50/build/migrations/upgrade-guide"
                        ]
                      },
                      {
                        "group": "Packages",
                        "pages": [
                          "docs/sdk/v0.50/build/packages",
                          "docs/sdk/v0.50/build/packages/depinject",
                          "docs/sdk/v0.50/build/packages/collections"
                        ]
                      },
                      {
                        "group": "Tooling",
                        "pages": [
                          "docs/sdk/v0.50/build/tooling",
                          "docs/sdk/v0.50/build/tooling/protobuf",
                          "docs/sdk/v0.50/build/tooling/cosmovisor",
                          "docs/sdk/v0.50/build/tooling/confix",
                          "docs/sdk/v0.50/build/tooling/hubl"
                        ]
                      },
                      {
                        "group": "ADRs",
                        "pages": [
                          "docs/sdk/v0.50/build/architecture/adr-002-docs-structure",
                          "docs/sdk/v0.50/build/architecture/adr-003-dynamic-capability-store",
                          "docs/sdk/v0.50/build/architecture/adr-004-split-denomination-keys",
                          "docs/sdk/v0.50/build/architecture/adr-006-secret-store-replacement",
                          "docs/sdk/v0.50/build/architecture/adr-007-specialization-groups",
                          "docs/sdk/v0.50/build/architecture/adr-008-dCERT-group",
                          "docs/sdk/v0.50/build/architecture/adr-009-evidence-module",
                          "docs/sdk/v0.50/build/architecture/adr-010-modular-antehandler",
                          "docs/sdk/v0.50/build/architecture/adr-011-generalize-genesis-accounts",
                          "docs/sdk/v0.50/build/architecture/adr-012-state-accessors",
                          "docs/sdk/v0.50/build/architecture/adr-013-metrics",
                          "docs/sdk/v0.50/build/architecture/adr-014-proportional-slashing",
                          "docs/sdk/v0.50/build/architecture/adr-016-validator-consensus-key-rotation",
                          "docs/sdk/v0.50/build/architecture/adr-017-historical-header-module",
                          "docs/sdk/v0.50/build/architecture/adr-018-extendable-voting-period",
                          "docs/sdk/v0.50/build/architecture/adr-019-protobuf-state-encoding",
                          "docs/sdk/v0.50/build/architecture/adr-020-protobuf-transaction-encoding",
                          "docs/sdk/v0.50/build/architecture/adr-021-protobuf-query-encoding",
                          "docs/sdk/v0.50/build/architecture/adr-022-custom-panic-handling",
                          "docs/sdk/v0.50/build/architecture/adr-023-protobuf-naming",
                          "docs/sdk/v0.50/build/architecture/adr-024-coin-metadata",
                          "docs/sdk/v0.50/build/architecture/adr-027-deterministic-protobuf-serialization",
                          "docs/sdk/v0.50/build/architecture/adr-028-public-key-addresses",
                          "docs/sdk/v0.50/build/architecture/adr-029-fee-grant-module",
                          "docs/sdk/v0.50/build/architecture/adr-030-authz-module",
                          "docs/sdk/v0.50/build/architecture/adr-031-msg-service",
                          "docs/sdk/v0.50/build/architecture/adr-032-typed-events",
                          "docs/sdk/v0.50/build/architecture/adr-033-protobuf-inter-module-comm",
                          "docs/sdk/v0.50/build/architecture/adr-034-account-rekeying",
                          "docs/sdk/v0.50/build/architecture/adr-035-rosetta-api-support",
                          "docs/sdk/v0.50/build/architecture/adr-036-arbitrary-signature",
                          "docs/sdk/v0.50/build/architecture/adr-037-gov-split-vote",
                          "docs/sdk/v0.50/build/architecture/adr-038-state-listening",
                          "docs/sdk/v0.50/build/architecture/adr-039-epoched-staking",
                          "docs/sdk/v0.50/build/architecture/adr-040-storage-and-smt-state-commitments",
                          "docs/sdk/v0.50/build/architecture/adr-041-in-place-store-migrations",
                          "docs/sdk/v0.50/build/architecture/adr-042-group-module",
                          "docs/sdk/v0.50/build/architecture/adr-043-nft-module",
                          "docs/sdk/v0.50/build/architecture/adr-044-protobuf-updates-guidelines",
                          "docs/sdk/v0.50/build/architecture/adr-045-check-delivertx-middlewares",
                          "docs/sdk/v0.50/build/architecture/adr-046-module-params",
                          "docs/sdk/v0.50/build/architecture/adr-047-extend-upgrade-plan",
                          "docs/sdk/v0.50/build/architecture/adr-048-consensus-fees",
                          "docs/sdk/v0.50/build/architecture/adr-049-state-sync-hooks",
                          "docs/sdk/v0.50/build/architecture/adr-050-sign-mode-textual",
                          "docs/sdk/v0.50/build/architecture/adr-050-sign-mode-textual-annex1",
                          "docs/sdk/v0.50/build/architecture/adr-050-sign-mode-textual-annex2",
                          "docs/sdk/v0.50/build/architecture/adr-053-go-module-refactoring",
                          "docs/sdk/v0.50/build/architecture/adr-054-semver-compatible-modules",
                          "docs/sdk/v0.50/build/architecture/adr-055-orm",
                          "docs/sdk/v0.50/build/architecture/adr-057-app-wiring",
                          "docs/sdk/v0.50/build/architecture/adr-058-auto-generated-cli",
                          "docs/sdk/v0.50/build/architecture/adr-059-test-scopes",
                          "docs/sdk/v0.50/build/architecture/adr-060-abci-1.0",
                          "docs/sdk/v0.50/build/architecture/adr-061-liquid-staking",
                          "docs/sdk/v0.50/build/architecture/adr-062-collections-state-layer",
                          "docs/sdk/v0.50/build/architecture/adr-063-core-module-api",
                          "docs/sdk/v0.50/build/architecture/adr-064-abci-2.0",
                          "docs/sdk/v0.50/build/architecture/adr-065-store-v2",
                          "docs/sdk/v0.50/build/architecture/adr-068-preblock",
                          "docs/sdk/v0.50/build/architecture/adr-070-unordered-account",
                          "docs/sdk/v0.50/build/architecture/adr-076-tx-malleability",
                          "docs/sdk/v0.50/build/architecture/adr-template",
                          "docs/sdk/v0.50/build/architecture/PROCESS",
                          "docs/sdk/v0.50/build/architecture/README"
                        ]
                      },
                      {
                        "group": "RFC",
                        "pages": [
                          "docs/sdk/v0.50/build/rfc",
                          "docs/sdk/v0.50/build/rfc/PROCESS",
                          "docs/sdk/v0.50/build/rfc/rfc-001-tx-validation",
                          "docs/sdk/v0.50/build/rfc/rfc-template"
                        ]
                      },
                      {
                        "group": "Specifications",
                        "pages": [
                          "docs/sdk/v0.50/build/spec",
                          "docs/sdk/v0.50/build/spec/SPEC_MODULE",
                          "docs/sdk/v0.50/build/spec/SPEC_STANDARD",
                          {
                            "group": "Addresses spec",
                            "pages": [
                              "docs/sdk/v0.50/build/spec/addresses/addresses",
                              "docs/sdk/v0.50/build/spec/addresses/bech32"
                            ]
                          },
                          {
                            "group": "Store",
                            "pages": [
                              "docs/sdk/v0.50/build/spec/store/store",
                              "docs/sdk/v0.50/build/spec/store/interblock-cache"
                            ]
                          }
                        ]
                      }
                    ]
                  }
                ]
              },
              {
                "tab": "User Guides",
                "groups": [
                  {
                    "group": "Cosmos SDK",
                    "pages": [
                      "docs/sdk/v0.50/user",
                      {
                        "group": "Running a Node, API and CLI",
                        "pages": [
                          "docs/sdk/v0.50/user/run-node/keyring",
                          "docs/sdk/v0.50/user/run-node/run-node",
                          "docs/sdk/v0.50/user/run-node/interact-node",
                          "docs/sdk/v0.50/user/run-node/txs",
                          "docs/sdk/v0.50/user/run-node/run-testnet",
                          "docs/sdk/v0.50/user/run-node/run-production",
                          "docs/sdk/v0.50/user/run-node/rosetta"
                        ]
                      }
                    ]
                  }
                ]
              },
              {
                "tab": "Tutorials",
                "groups": [
                  {
                    "group": "Cosmos SDK",
                    "pages": [
                      "docs/sdk/v0.50/tutorials",
                      {
                        "group": "Vote Extensions Tutorials",
                        "pages": [
                          {
                            "group": "Mitigating Auction Front-Running Tutorial",
                            "pages": [
                              "docs/sdk/v0.50/tutorials/vote-extensions/auction-frontrunning/getting-started",
                              "docs/sdk/v0.50/tutorials/vote-extensions/auction-frontrunning/understanding-frontrunning",
                              "docs/sdk/v0.50/tutorials/vote-extensions/auction-frontrunning/mitigating-front-running-with-vote-extensions",
                              "docs/sdk/v0.50/tutorials/vote-extensions/auction-frontrunning/mitigating-front-running-with-vote-extesions",
                              "docs/sdk/v0.50/tutorials/vote-extensions/auction-frontrunning/demo-of-mitigating-front-running"
                            ]
                          },
                          {
                            "group": "Oracle Tutorial",
                            "pages": [
                              "docs/sdk/v0.50/tutorials/vote-extensions/oracle/getting-started",
                              "docs/sdk/v0.50/tutorials/vote-extensions/oracle/what-is-an-oracle",
                              "docs/sdk/v0.50/tutorials/vote-extensions/oracle/implementing-vote-extensions",
                              "docs/sdk/v0.50/tutorials/vote-extensions/oracle/testing-oracle"
                            ]
                          }
                        ]
                      },
                      {
                        "group": "Transaction Tutorials",
                        "pages": [
                          "docs/sdk/v0.50/tutorials/transactions/building-a-transaction"
                        ]
                      }
                    ]
                  }
                ]
              }
            ]
          },
          {
            "version": "v0.47",
            "tabs": [
              {
                "tab": "Learn",
                "groups": [
                  {
                    "group": "Cosmos SDK",
                    "pages": [
                      "docs/sdk/v0.47/learn",
                      "docs/sdk/v0.47/learn/glossary",
                      {
                        "group": "Introduction",
                        "pages": [
                          "docs/sdk/v0.47/learn/intro/overview",
                          "docs/sdk/v0.47/learn/intro/why-app-specific",
                          "docs/sdk/v0.47/learn/intro/sdk-app-architecture",
                          "docs/sdk/v0.47/learn/intro/sdk-design"
                        ]
                      },
                      {
                        "group": "Beginner",
                        "pages": [
                          "docs/sdk/v0.47/learn/beginner/overview-app",
                          "docs/sdk/v0.47/learn/beginner/tx-lifecycle",
                          "docs/sdk/v0.47/learn/beginner/query-lifecycle",
                          "docs/sdk/v0.47/learn/beginner/accounts",
                          "docs/sdk/v0.47/learn/beginner/gas-fees"
                        ]
                      },
                      {
                        "group": "Advanced",
                        "pages": [
                          "docs/sdk/v0.47/learn/advanced/baseapp",
                          "docs/sdk/v0.47/learn/advanced/transactions",
                          "docs/sdk/v0.47/learn/advanced/context",
                          "docs/sdk/v0.47/learn/advanced/node",
                          "docs/sdk/v0.47/learn/advanced/store",
                          "docs/sdk/v0.47/learn/advanced/interblock-cache",
                          "docs/sdk/v0.47/learn/advanced/encoding",
                          "docs/sdk/v0.47/learn/advanced/grpc_rest",
                          "docs/sdk/v0.47/learn/advanced/cli",
                          "docs/sdk/v0.47/learn/advanced/events",
                          "docs/sdk/v0.47/learn/advanced/telemetry",
                          "docs/sdk/v0.47/learn/advanced/ocap",
                          "docs/sdk/v0.47/learn/advanced/runtx_middleware",
                          "docs/sdk/v0.47/learn/advanced/simulation",
                          "docs/sdk/v0.47/learn/advanced/proto-docs",
                          "docs/sdk/v0.47/learn/advanced/upgrade",
                          "docs/sdk/v0.47/learn/advanced/config"
                        ]
                      }
                    ]
                  }
                ]
              },
              {
                "tab": "Build",
                "groups": [
                  {
                    "group": "Cosmos SDK",
                    "pages": [
                      "docs/sdk/v0.47/build",
                      {
                        "group": "Building Apps",
                        "pages": [
                          "docs/sdk/v0.47/build/building-apps/app-go",
                          "docs/sdk/v0.47/build/building-apps/app-go-v2",
                          "docs/sdk/v0.47/build/building-apps/app-mempool",
                          "docs/sdk/v0.47/build/building-apps/app-upgrade"
                        ]
                      },
                      {
                        "group": "Building Modules",
                        "pages": [
                          "docs/sdk/v0.47/build/building-modules/intro",
                          "docs/sdk/v0.47/build/building-modules/module-manager",
                          "docs/sdk/v0.47/build/building-modules/messages-and-queries",
                          "docs/sdk/v0.47/build/building-modules/msg-services",
                          "docs/sdk/v0.47/build/building-modules/query-services",
                          "docs/sdk/v0.47/build/building-modules/beginblock-endblock",
                          "docs/sdk/v0.47/build/building-modules/keeper",
                          "docs/sdk/v0.47/build/building-modules/invariants",
                          "docs/sdk/v0.47/build/building-modules/genesis",
                          "docs/sdk/v0.47/build/building-modules/module-interfaces",
                          "docs/sdk/v0.47/build/building-modules/structure",
                          "docs/sdk/v0.47/build/building-modules/errors",
                          "docs/sdk/v0.47/build/building-modules/upgrade",
                          "docs/sdk/v0.47/build/building-modules/simulator",
                          "docs/sdk/v0.47/build/building-modules/depinject",
                          "docs/sdk/v0.47/build/building-modules/testing"
                        ]
                      },
                      {
                        "group": "List of SDK Modules",
                        "pages": [
                          "docs/sdk/v0.47/build/modules/modul",
                          {
                            "group": "x/auth",
                            "pages": [
                              "docs/sdk/v0.47/build/modules/auth/auth",
                              "docs/sdk/v0.47/build/modules/auth/vesting",
                              "docs/sdk/v0.47/build/modules/auth/tx"
                            ]
                          },
                          "docs/sdk/v0.47/build/modules/authz/README",
                          "docs/sdk/v0.47/build/modules/bank/README",
                          "docs/sdk/v0.47/build/modules/consensus/README",
                          "docs/sdk/v0.47/build/modules/crisis/README",
                          "docs/sdk/v0.47/build/modules/distribution/README",
                          "docs/sdk/v0.47/build/modules/evidence/README",
                          "docs/sdk/v0.47/build/modules/feegrant/README",
                          "docs/sdk/v0.47/build/modules/gov/README",
                          "docs/sdk/v0.47/build/modules/group/README",
                          "docs/sdk/v0.47/build/modules/mint/README",
                          "docs/sdk/v0.47/build/modules/nft/README",
                          "docs/sdk/v0.47/build/modules/params/README",
                          "docs/sdk/v0.47/build/modules/slashing/README",
                          "docs/sdk/v0.47/build/modules/staking/README",
                          "docs/sdk/v0.47/build/modules/upgrade/README",
                          "docs/sdk/v0.47/build/modules/circuit/README",
                          "docs/sdk/v0.47/build/modules/genutil/README"
                        ]
                      },
                      {
                        "group": "SDK Migrations",
                        "pages": [
                          "docs/sdk/v0.47/build/migrations/intro",
                          "docs/sdk/v0.47/build/migrations/upgrading"
                        ]
                      },
                      {
                        "group": "Packages",
                        "pages": [
                          "docs/sdk/v0.47/build/packages",
                          "docs/sdk/v0.47/build/packages/depinject",
                          "docs/sdk/v0.47/build/packages/collections",
                          "docs/sdk/v0.47/build/packages/orm"
                        ]
                      },
                      {
                        "group": "Tooling",
                        "pages": [
                          "docs/sdk/v0.47/build/tooling/tooling",
                          "docs/sdk/v0.47/build/tooling/autocli",
                          "docs/sdk/v0.47/build/tooling/hubl",
                          "docs/sdk/v0.47/build/tooling/protobuf",
                          "docs/sdk/v0.47/build/tooling/cosmovisor",
                          "docs/sdk/v0.47/build/tooling/confix",
                          "docs/sdk/v0.47/build/tooling/depinject"
                        ]
                      },
                      {
                        "group": "ADRs",
                        "pages": [
                          "docs/sdk/v0.47/build/architecture/README",
                          "docs/sdk/v0.47/build/architecture/PROCESS",
                          "docs/sdk/v0.47/build/architecture/adr-template",
                          "docs/sdk/v0.47/build/architecture/adr-002-docs-structure",
                          "docs/sdk/v0.47/build/architecture/adr-003-dynamic-capability-store",
                          "docs/sdk/v0.47/build/architecture/adr-004-split-denomination-keys",
                          "docs/sdk/v0.47/build/architecture/adr-006-secret-store-replacement",
                          "docs/sdk/v0.47/build/architecture/adr-007-specialization-groups",
                          "docs/sdk/v0.47/build/architecture/adr-008-dCERT-group",
                          "docs/sdk/v0.47/build/architecture/adr-009-evidence-module",
                          "docs/sdk/v0.47/build/architecture/adr-010-modular-antehandler",
                          "docs/sdk/v0.47/build/architecture/adr-011-generalize-genesis-accounts",
                          "docs/sdk/v0.47/build/architecture/adr-012-state-accessors",
                          "docs/sdk/v0.47/build/architecture/adr-013-metrics",
                          "docs/sdk/v0.47/build/architecture/adr-014-proportional-slashing",
                          "docs/sdk/v0.47/build/architecture/adr-016-validator-consensus-key-rotation",
                          "docs/sdk/v0.47/build/architecture/adr-017-historical-header-module",
                          "docs/sdk/v0.47/build/architecture/adr-018-extendable-voting-period",
                          "docs/sdk/v0.47/build/architecture/adr-019-protobuf-state-encoding",
                          "docs/sdk/v0.47/build/architecture/adr-020-protobuf-transaction-encoding",
                          "docs/sdk/v0.47/build/architecture/adr-021-protobuf-query-encoding",
                          "docs/sdk/v0.47/build/architecture/adr-022-custom-panic-handling",
                          "docs/sdk/v0.47/build/architecture/adr-023-protobuf-naming",
                          "docs/sdk/v0.47/build/architecture/adr-024-coin-metadata",
                          "docs/sdk/v0.47/build/architecture/adr-027-deterministic-protobuf-serialization",
                          "docs/sdk/v0.47/build/architecture/adr-028-public-key-addresses",
                          "docs/sdk/v0.47/build/architecture/adr-029-fee-grant-module",
                          "docs/sdk/v0.47/build/architecture/adr-030-authz-module",
                          "docs/sdk/v0.47/build/architecture/adr-031-msg-service",
                          "docs/sdk/v0.47/build/architecture/adr-032-typed-events",
                          "docs/sdk/v0.47/build/architecture/adr-033-protobuf-inter-module-comm",
                          "docs/sdk/v0.47/build/architecture/adr-034-account-rekeying",
                          "docs/sdk/v0.47/build/architecture/adr-035-rosetta-api-support",
                          "docs/sdk/v0.47/build/architecture/adr-036-arbitrary-signature",
                          "docs/sdk/v0.47/build/architecture/adr-037-gov-split-vote",
                          "docs/sdk/v0.47/build/architecture/adr-038-state-listening",
                          "docs/sdk/v0.47/build/architecture/adr-039-epoched-staking",
                          "docs/sdk/v0.47/build/architecture/adr-040-storage-and-smt-state-commitments",
                          "docs/sdk/v0.47/build/architecture/adr-041-in-place-store-migrations",
                          "docs/sdk/v0.47/build/architecture/adr-042-group-module",
                          "docs/sdk/v0.47/build/architecture/adr-043-nft-module",
                          "docs/sdk/v0.47/build/architecture/adr-044-protobuf-updates-guidelines",
                          "docs/sdk/v0.47/build/architecture/adr-045-check-delivertx-middlewares",
                          "docs/sdk/v0.47/build/architecture/adr-046-module-params",
                          "docs/sdk/v0.47/build/architecture/adr-047-extend-upgrade-plan",
                          "docs/sdk/v0.47/build/architecture/adr-048-consensus-fees",
                          "docs/sdk/v0.47/build/architecture/adr-049-state-sync-hooks",
                          "docs/sdk/v0.47/build/architecture/adr-050-sign-mode-textual-annex1",
                          "docs/sdk/v0.47/build/architecture/adr-050-sign-mode-textual-annex2",
                          "docs/sdk/v0.47/build/architecture/adr-050-sign-mode-textual",
                          "docs/sdk/v0.47/build/architecture/adr-053-go-module-refactoring",
                          "docs/sdk/v0.47/build/architecture/adr-054-semver-compatible-modules",
                          "docs/sdk/v0.47/build/architecture/adr-055-orm",
                          "docs/sdk/v0.47/build/architecture/adr-057-app-wiring",
                          "docs/sdk/v0.47/build/architecture/adr-058-auto-generated-cli",
                          "docs/sdk/v0.47/build/architecture/adr-059-test-scopes",
                          "docs/sdk/v0.47/build/architecture/adr-060-abci-1.0",
                          "docs/sdk/v0.47/build/architecture/adr-061-liquid-staking",
                          "docs/sdk/v0.47/build/architecture/adr-062-collections-state-layer",
                          "docs/sdk/v0.47/build/architecture/adr-063-core-module-api",
                          "docs/sdk/v0.47/build/architecture/adr-064-abci-2.0",
                          "docs/sdk/v0.47/build/architecture/adr-065-store-v2"
                        ]
                      },
                      {
                        "group": "RFCs",
                        "pages": [
                          "docs/sdk/v0.47/build/rfc",
                          "docs/sdk/v0.47/build/rfc/PROCESS",
                          "docs/sdk/v0.47/build/rfc/rfc-001-tx-validation",
                          "docs/sdk/v0.47/build/rfc/rfc-template"
                        ]
                      },
                      {
                        "group": "Specifications",
                        "pages": [
                          "docs/sdk/v0.47/build/spec/SPEC_MODULE",
                          "docs/sdk/v0.47/build/spec/SPEC_STANDARD",
                          {
                            "group": "Addresses spec",
                            "pages": [
                              "docs/sdk/v0.47/build/spec/addresses/addresses",
                              "docs/sdk/v0.47/build/spec/addresses/bech32"
                            ]
                          },
                          {
                            "group": "Cosmos ICS",
                            "pages": [
                              "docs/sdk/v0.47/build/spec/ics/ics",
                              "docs/sdk/v0.47/build/spec/ics/ics-030-signed-messages"
                            ]
                          }
                        ]
                      }
                    ]
                  }
                ]
              },
              {
                "tab": "User Guides",
                "groups": [
                  {
                    "group": "Cosmos SDK",
                    "pages": [
                      "docs/sdk/v0.47/user",
                      {
                        "group": "Running a Node, API and CLI",
                        "pages": [
                          "docs/sdk/v0.47/user/run-node/keyring",
                          "docs/sdk/v0.47/user/run-node/run-node",
                          "docs/sdk/v0.47/user/run-node/interact-node",
                          "docs/sdk/v0.47/user/run-node/txs",
                          "docs/sdk/v0.47/user/run-node/rosetta",
                          "docs/sdk/v0.47/user/run-node/run-testnet",
                          "docs/sdk/v0.47/user/run-node/multisig-guide",
                          "docs/sdk/v0.47/user/run-node/run-production"
=======
                            }
                        ]
                    },
                    {
                        "version": "v0.4.x",
                        "tabs": [
                            {
                                "tab": "Documentation",
                                "groups": [
                                    {
                                        "group": "Cosmos EVM",
                                        "pages": [
                                            "docs/evm/v0.4.x/documentation/overview",
                                            {
                                                "group": "Getting Started",
                                                "pages": [
                                                    "docs/evm/v0.4.x/documentation/getting-started/index",
                                                    "docs/evm/v0.4.x/documentation/getting-started/faq",
                                                    "docs/evm/v0.4.x/documentation/getting-started/development-environment"
                                                ]
                                            },
                                            {
                                                "group": "Tooling and Resources",
                                                "pages": [
                                                    "docs/evm/v0.4.x/documentation/getting-started/tooling-and-resources/overview",
                                                    "docs/evm/v0.4.x/documentation/getting-started/tooling-and-resources/block-explorers",
                                                    "docs/evm/v0.4.x/documentation/getting-started/tooling-and-resources/foundry",
                                                    "docs/evm/v0.4.x/documentation/getting-started/tooling-and-resources/hardhat",
                                                    "docs/evm/v0.4.x/documentation/getting-started/tooling-and-resources/remix",
                                                    "docs/evm/v0.4.x/documentation/getting-started/tooling-and-resources/testing-and-fuzzing",
                                                    "docs/evm/v0.4.x/documentation/getting-started/tooling-and-resources/wallet-integration"
                                                ]
                                            },
                                            {
                                                "group": "Migrations",
                                                "pages": [
                                                    "docs/evm/v0.4.x/documentation/migrations/mempool-integration",
                                                    "docs/evm/v0.4.x/documentation/migrations/upgrade-handlers",
                                                    "docs/evm/v0.4.x/documentation/migrations/migration-v0.3-to-v0.4",
                                                    "docs/evm/v0.4.x/documentation/migrations/erc20-precompiles-migration"
                                                ]
                                            },
                                            {
                                                "group": "EVM Compatibility",
                                                "pages": [
                                                    "docs/evm/v0.4.x/documentation/evm-compatibility/overview",
                                                    "docs/evm/v0.4.x/documentation/evm-compatibility/eip-reference"
                                                ]
                                            },
                                            {
                                                "group": "Concepts",
                                                "pages": [
                                                    "docs/evm/v0.4.x/documentation/concepts/overview",
                                                    "docs/evm/v0.4.x/documentation/concepts/accounts",
                                                    "docs/evm/v0.4.x/documentation/concepts/chain-id",
                                                    "docs/evm/v0.4.x/documentation/concepts/encoding",
                                                    "docs/evm/v0.4.x/documentation/concepts/gas-and-fees",
                                                    "docs/evm/v0.4.x/documentation/concepts/ibc",
                                                    "docs/evm/v0.4.x/documentation/concepts/mempool",
                                                    "docs/evm/v0.4.x/documentation/concepts/migrations",
                                                    "docs/evm/v0.4.x/documentation/concepts/pending-state",
                                                    "docs/evm/v0.4.x/documentation/concepts/replay-protection",
                                                    "docs/evm/v0.4.x/documentation/concepts/signing",
                                                    "docs/evm/v0.4.x/documentation/concepts/single-token-representation",
                                                    "docs/evm/v0.4.x/documentation/concepts/tokens",
                                                    "docs/evm/v0.4.x/documentation/concepts/transactions",
                                                    "docs/evm/v0.4.x/documentation/concepts/predeployed-contracts",
                                                    "docs/evm/v0.4.x/documentation/concepts/eip-1559-feemarket",
                                                    "docs/evm/v0.4.x/documentation/concepts/precision-handling"
                                                ]
                                            },
                                            {
                                                "group": "Smart Contracts",
                                                "pages": [
                                                    "docs/evm/v0.4.x/documentation/smart-contracts/introduction",
                                                    {
                                                        "group": "Precompiles",
                                                        "pages": [
                                                            "docs/evm/v0.4.x/documentation/smart-contracts/precompiles/index",
                                                            "docs/evm/v0.4.x/documentation/smart-contracts/precompiles/overview",
                                                            "docs/evm/v0.4.x/documentation/smart-contracts/precompiles/bank",
                                                            "docs/evm/v0.4.x/documentation/smart-contracts/precompiles/bech32",
                                                            "docs/evm/v0.4.x/documentation/smart-contracts/precompiles/callbacks",
                                                            "docs/evm/v0.4.x/documentation/smart-contracts/precompiles/distribution",
                                                            "docs/evm/v0.4.x/documentation/smart-contracts/precompiles/erc20",
                                                            "docs/evm/v0.4.x/documentation/smart-contracts/precompiles/governance",
                                                            "docs/evm/v0.4.x/documentation/smart-contracts/precompiles/ics20",
                                                            "docs/evm/v0.4.x/documentation/smart-contracts/precompiles/p256",
                                                            "docs/evm/v0.4.x/documentation/smart-contracts/precompiles/slashing",
                                                            "docs/evm/v0.4.x/documentation/smart-contracts/precompiles/staking",
                                                            "docs/evm/v0.4.x/documentation/smart-contracts/precompiles/werc20"
                                                        ]
                                                    },
                                                    {
                                                        "group": "Predeployed Contracts",
                                                        "pages": [
                                                            "docs/evm/v0.4.x/documentation/smart-contracts/predeployed-contracts/overview",
                                                            "docs/evm/v0.4.x/documentation/smart-contracts/predeployed-contracts/implementation-guide",
                                                            "docs/evm/v0.4.x/documentation/smart-contracts/predeployed-contracts/create2",
                                                            "docs/evm/v0.4.x/documentation/smart-contracts/predeployed-contracts/multicall3",
                                                            "docs/evm/v0.4.x/documentation/smart-contracts/predeployed-contracts/permit2",
                                                            "docs/evm/v0.4.x/documentation/smart-contracts/predeployed-contracts/safe-factory"
                                                        ]
                                                    }
                                                ]
                                            },
                                            "docs/evm/v0.4.x/documentation/custom-improvement-proposals",
                                            {
                                                "group": "Cosmos SDK",
                                                "pages": [
                                                    "docs/evm/v0.4.x/documentation/cosmos-sdk/overview",
                                                    "docs/evm/v0.4.x/documentation/cosmos-sdk/cli",
                                                    "docs/evm/v0.4.x/documentation/cosmos-sdk/protocol",
                                                    {
                                                        "group": "Modules",
                                                        "pages": [
                                                            "docs/evm/v0.4.x/documentation/cosmos-sdk/modules/erc20",
                                                            "docs/evm/v0.4.x/documentation/cosmos-sdk/modules/feemarket",
                                                            "docs/evm/v0.4.x/documentation/cosmos-sdk/modules/precisebank",
                                                            "docs/evm/v0.4.x/documentation/cosmos-sdk/modules/vm"
                                                        ]
                                                    }
                                                ]
                                            }
                                        ]
                                    }
                                ]
                            },
                            {
                                "tab": "API Reference",
                                "pages": [
                                    "docs/evm/v0.4.x/api-reference/ethereum-json-rpc/index",
                                    "docs/evm/v0.4.x/api-reference/ethereum-json-rpc/methods",
                                    "docs/evm/v0.4.x/api-reference/ethereum-json-rpc/rpc-explorer"
                                ]
                            },
                            {
                                "tab": "Release Notes",
                                "pages": [
                                    "docs/evm/v0.4.x/changelog/release-notes"
                                ]
                            }
                        ]
                    },
                    {
                        "version": "next",
                        "tabs": [
                            {
                                "tab": "Documentation",
                                "groups": [
                                    {
                                        "group": "Cosmos EVM",
                                        "pages": [
                                            "docs/evm/next/documentation/overview",
                                            {
                                                "group": "Getting Started",
                                                "pages": [
                                                    {
                                                        "group": "Build Your Own Chain",
                                                        "pages": [
                                                            "docs/evm/next/documentation/getting-started/build-a-chain/overview",
                                                            "docs/evm/next/documentation/getting-started/build-a-chain/quick-start",
                                                            "docs/evm/next/documentation/getting-started/build-a-chain/using-local-node",
                                                            {
                                                                "group": "Additional Configuration",
                                                                "pages": [
                                                                    "docs/evm/next/documentation/getting-started/build-a-chain/additional-configuration/mempool-integration",
                                                                    "docs/evm/next/documentation/getting-started/build-a-chain/additional-configuration/predeployed-contracts"
                                                                ]
                                                            }
                                                        ]
                                                    },
                                                    "docs/evm/next/documentation/getting-started/index",
                                                    "docs/evm/next/documentation/getting-started/faq"
                                                ]
                                            },
                                            {
                                                "group": "Tooling and Resources",
                                                "pages": [
                                                    "docs/evm/next/documentation/getting-started/tooling-and-resources/overview",
                                                    "docs/evm/next/documentation/getting-started/tooling-and-resources/development-environment",
                                                    "docs/evm/next/documentation/getting-started/tooling-and-resources/block-explorers",
                                                    "docs/evm/next/documentation/getting-started/tooling-and-resources/foundry",
                                                    "docs/evm/next/documentation/getting-started/tooling-and-resources/hardhat",
                                                    "docs/evm/next/documentation/getting-started/tooling-and-resources/remix",
                                                    "docs/evm/next/documentation/getting-started/tooling-and-resources/testing-and-fuzzing",
                                                    "docs/evm/next/documentation/getting-started/tooling-and-resources/wallet-integration"
                                                ]
                                            },
                                            {
                                                "group": "Migrations",
                                                "pages": [
                                                    "docs/evm/next/documentation/migrations/upgrade-handlers",
                                                    "docs/evm/next/documentation/migrations/migration-v0.3-to-v0.4",
                                                    "docs/evm/next/documentation/migrations/migration-v0.4-to-v0.5",
                                                    "docs/evm/next/documentation/migrations/erc20-precompiles-migration"
                                                ]
                                            },
                                            {
                                                "group": "EVM Compatibility",
                                                "pages": [
                                                    "docs/evm/next/documentation/evm-compatibility/overview",
                                                    "docs/evm/next/documentation/evm-compatibility/eip-reference",
                                                    "docs/evm/next/documentation/evm-compatibility/eip-2935",
                                                    "docs/evm/next/documentation/evm-compatibility/eip-7702"
                                                ]
                                            },
                                            {
                                                "group": "Concepts",
                                                "pages": [
                                                    "docs/evm/next/documentation/concepts/overview",
                                                    "docs/evm/next/documentation/concepts/accounts",
                                                    "docs/evm/next/documentation/concepts/chain-id",
                                                    "docs/evm/next/documentation/concepts/encoding",
                                                    "docs/evm/next/documentation/concepts/gas-and-fees",
                                                    "docs/evm/next/documentation/concepts/ibc",
                                                    "docs/evm/next/documentation/concepts/mempool",
                                                    "docs/evm/next/documentation/concepts/migrations",
                                                    "docs/evm/next/documentation/concepts/pending-state",
                                                    "docs/evm/next/documentation/concepts/replay-protection",
                                                    "docs/evm/next/documentation/concepts/signing",
                                                    "docs/evm/next/documentation/concepts/single-token-representation",
                                                    "docs/evm/next/documentation/concepts/tokens",
                                                    "docs/evm/next/documentation/concepts/transactions",
                                                    "docs/evm/next/documentation/concepts/predeployed-contracts",
                                                    "docs/evm/next/documentation/concepts/eip-1559-feemarket",
                                                    "docs/evm/next/documentation/concepts/performance",
                                                    "docs/evm/next/documentation/concepts/precision-handling"
                                                ]
                                            },
                                            {
                                                "group": "Smart Contracts",
                                                "pages": [
                                                    "docs/evm/next/documentation/smart-contracts/introduction",
                                                    {
                                                        "group": "Precompiles",
                                                        "pages": [
                                                            "docs/evm/next/documentation/smart-contracts/precompiles/index",
                                                            "docs/evm/next/documentation/smart-contracts/precompiles/overview",
                                                            "docs/evm/next/documentation/smart-contracts/precompiles/bank",
                                                            "docs/evm/next/documentation/smart-contracts/precompiles/bech32",
                                                            "docs/evm/next/documentation/smart-contracts/precompiles/callbacks",
                                                            "docs/evm/next/documentation/smart-contracts/precompiles/distribution",
                                                            "docs/evm/next/documentation/smart-contracts/precompiles/erc20",
                                                            "docs/evm/next/documentation/smart-contracts/precompiles/governance",
                                                            "docs/evm/next/documentation/smart-contracts/precompiles/ics20",
                                                            "docs/evm/next/documentation/smart-contracts/precompiles/p256",
                                                            "docs/evm/next/documentation/smart-contracts/precompiles/slashing",
                                                            "docs/evm/next/documentation/smart-contracts/precompiles/staking",
                                                            "docs/evm/next/documentation/smart-contracts/precompiles/werc20"
                                                        ]
                                                    },
                                                    {
                                                        "group": "Predeployed Contracts",
                                                        "pages": [
                                                            "docs/evm/next/documentation/smart-contracts/predeployed-contracts/overview",
                                                            "docs/evm/next/documentation/smart-contracts/predeployed-contracts/create2",
                                                            "docs/evm/next/documentation/smart-contracts/predeployed-contracts/multicall3",
                                                            "docs/evm/next/documentation/smart-contracts/predeployed-contracts/permit2",
                                                            "docs/evm/next/documentation/smart-contracts/predeployed-contracts/safe-factory"
                                                        ]
                                                    }
                                                ]
                                            },
                                            "docs/evm/next/documentation/custom-improvement-proposals",
                                            {
                                                "group": "Cosmos SDK",
                                                "pages": [
                                                    "docs/evm/next/documentation/cosmos-sdk/overview",
                                                    "docs/evm/next/documentation/cosmos-sdk/cli",
                                                    "docs/evm/next/documentation/cosmos-sdk/protocol",
                                                    {
                                                        "group": "Modules",
                                                        "pages": [
                                                            "docs/evm/next/documentation/cosmos-sdk/modules/erc20",
                                                            "docs/evm/next/documentation/cosmos-sdk/modules/feemarket",
                                                            "docs/evm/next/documentation/cosmos-sdk/modules/ibc",
                                                            "docs/evm/next/documentation/cosmos-sdk/modules/precisebank",
                                                            "docs/evm/next/documentation/cosmos-sdk/modules/vm"
                                                        ]
                                                    }
                                                ]
                                            }
                                        ]
                                    }
                                ]
                            },
                            {
                                "tab": "API Reference",
                                "pages": [
                                    "docs/evm/next/api-reference/ethereum-json-rpc/index",
                                    "docs/evm/next/api-reference/ethereum-json-rpc/methods",
                                    "docs/evm/next/api-reference/ethereum-json-rpc/rpc-explorer"
                                ]
                            },
                            {
                                "tab": "Release Notes",
                                "pages": [
                                    "docs/evm/next/changelog/release-notes"
                                ]
                            }
                        ]
                    }
                ],
                "icon": "/assets/icons/evm.svg"
            },
            {
                "dropdown": "SDK",
                "versions": [
                    {
                        "version": "v0.53",
                        "tabs": [
                            {
                                "tab": "Learn",
                                "groups": [
                                    {
                                        "group": "Cosmos SDK",
                                        "pages": [
                                            "docs/sdk/v0.53/learn",
                                            {
                                                "group": "Introduction",
                                                "pages": [
                                                    "docs/sdk/v0.53/learn/intro/overview",
                                                    "docs/sdk/v0.53/learn/intro/why-app-specific",
                                                    "docs/sdk/v0.53/learn/intro/sdk-app-architecture",
                                                    "docs/sdk/v0.53/learn/intro/sdk-design"
                                                ]
                                            },
                                            {
                                                "group": "Beginner",
                                                "pages": [
                                                    "docs/sdk/v0.53/learn/beginner/app-anatomy",
                                                    "docs/sdk/v0.53/learn/beginner/tx-lifecycle",
                                                    "docs/sdk/v0.53/learn/beginner/query-lifecycle",
                                                    "docs/sdk/v0.53/learn/beginner/accounts",
                                                    "docs/sdk/v0.53/learn/beginner/gas-fees"
                                                ]
                                            },
                                            {
                                                "group": "Advanced",
                                                "pages": [
                                                    "docs/sdk/v0.53/learn/advanced/baseapp",
                                                    "docs/sdk/v0.53/learn/advanced/transactions",
                                                    "docs/sdk/v0.53/learn/advanced/context",
                                                    "docs/sdk/v0.53/learn/advanced/node",
                                                    "docs/sdk/v0.53/learn/advanced/store",
                                                    "docs/sdk/v0.53/learn/advanced/encoding",
                                                    "docs/sdk/v0.53/learn/advanced/grpc_rest",
                                                    "docs/sdk/v0.53/learn/advanced/cli",
                                                    "docs/sdk/v0.53/learn/advanced/events",
                                                    "docs/sdk/v0.53/learn/advanced/telemetry",
                                                    "docs/sdk/v0.53/learn/advanced/ocap",
                                                    "docs/sdk/v0.53/learn/advanced/runtx_middleware",
                                                    "docs/sdk/v0.53/learn/advanced/simulation",
                                                    "docs/sdk/v0.53/learn/advanced/proto-docs",
                                                    "docs/sdk/v0.53/learn/advanced/upgrade",
                                                    "docs/sdk/v0.53/learn/advanced/config",
                                                    "docs/sdk/v0.53/learn/advanced/autocli"
                                                ]
                                            }
                                        ]
                                    }
                                ]
                            },
                            {
                                "tab": "Build",
                                "groups": [
                                    {
                                        "group": "Cosmos SDK",
                                        "pages": [
                                            "docs/sdk/v0.53/build",
                                            {
                                                "group": "Building Apps",
                                                "pages": [
                                                    "docs/sdk/v0.53/build/building-apps/app-go",
                                                    "docs/sdk/v0.53/build/building-apps/runtime",
                                                    "docs/sdk/v0.53/build/building-apps/app-go-di",
                                                    "docs/sdk/v0.53/build/building-apps/app-mempool",
                                                    "docs/sdk/v0.53/build/building-apps/app-upgrade",
                                                    "docs/sdk/v0.53/build/building-apps/vote-extensions",
                                                    "docs/sdk/v0.53/build/building-apps/app-testnet"
                                                ]
                                            },
                                            {
                                                "group": "Building Modules",
                                                "pages": [
                                                    "docs/sdk/v0.53/build/building-modules/intro",
                                                    "docs/sdk/v0.53/build/building-modules/module-manager",
                                                    "docs/sdk/v0.53/build/building-modules/messages-and-queries",
                                                    "docs/sdk/v0.53/build/building-modules/msg-services",
                                                    "docs/sdk/v0.53/build/building-modules/query-services",
                                                    "docs/sdk/v0.53/build/building-modules/protobuf-annotations",
                                                    "docs/sdk/v0.53/build/building-modules/beginblock-endblock",
                                                    "docs/sdk/v0.53/build/building-modules/keeper",
                                                    "docs/sdk/v0.53/build/building-modules/invariants",
                                                    "docs/sdk/v0.53/build/building-modules/genesis",
                                                    "docs/sdk/v0.53/build/building-modules/module-interfaces",
                                                    "docs/sdk/v0.53/build/building-modules/structure",
                                                    "docs/sdk/v0.53/build/building-modules/errors",
                                                    "docs/sdk/v0.53/build/building-modules/upgrade",
                                                    "docs/sdk/v0.53/build/building-modules/simulator",
                                                    "docs/sdk/v0.53/build/building-modules/depinject",
                                                    "docs/sdk/v0.53/build/building-modules/testing",
                                                    "docs/sdk/v0.53/build/building-modules/preblock"
                                                ]
                                            },
                                            {
                                                "group": "ABCI",
                                                "pages": [
                                                    "docs/sdk/v0.53/build/abci/introduction",
                                                    "docs/sdk/v0.53/build/abci/prepare-proposal",
                                                    "docs/sdk/v0.53/build/abci/process-proposal",
                                                    "docs/sdk/v0.53/build/abci/vote-extensions",
                                                    "docs/sdk/v0.53/build/abci/checktx"
                                                ]
                                            },
                                            {
                                                "group": "Modules",
                                                "pages": [
                                                    "docs/sdk/v0.53/build/modules/modules",
                                                    {
                                                        "group": "x/auth",
                                                        "pages": [
                                                            "docs/sdk/v0.53/build/modules/auth/auth",
                                                            "docs/sdk/v0.53/build/modules/auth/vesting",
                                                            "docs/sdk/v0.53/build/modules/auth/tx"
                                                        ]
                                                    },
                                                    "docs/sdk/v0.53/build/modules/authz/README",
                                                    "docs/sdk/v0.53/build/modules/bank/README",
                                                    "docs/sdk/v0.53/build/modules/consensus/README",
                                                    "docs/sdk/v0.53/build/modules/crisis/README",
                                                    "docs/sdk/v0.53/build/modules/distribution/README",
                                                    "docs/sdk/v0.53/build/modules/epochs/README",
                                                    "docs/sdk/v0.53/build/modules/evidence/README",
                                                    "docs/sdk/v0.53/build/modules/feegrant/README",
                                                    "docs/sdk/v0.53/build/modules/gov/README",
                                                    "docs/sdk/v0.53/build/modules/group/README",
                                                    "docs/sdk/v0.53/build/modules/mint/README",
                                                    "docs/sdk/v0.53/build/modules/nft/README",
                                                    "docs/sdk/v0.53/build/modules/params/README",
                                                    "docs/sdk/v0.53/build/modules/protocolpool/README",
                                                    "docs/sdk/v0.53/build/modules/slashing/README",
                                                    "docs/sdk/v0.53/build/modules/staking/README",
                                                    "docs/sdk/v0.53/build/modules/upgrade/README",
                                                    "docs/sdk/v0.53/build/modules/circuit/README",
                                                    "docs/sdk/v0.53/build/modules/genutil/README"
                                                ]
                                            },
                                            {
                                                "group": "Migrations",
                                                "pages": [
                                                    "docs/sdk/v0.53/build/migrations/intro",
                                                    "docs/sdk/v0.53/build/migrations/upgrade-reference",
                                                    "docs/sdk/v0.53/build/migrations/upgrade-guide"
                                                ]
                                            },
                                            {
                                                "group": "Packages",
                                                "pages": [
                                                    "docs/sdk/v0.53/build/packages",
                                                    "docs/sdk/v0.53/build/packages/depinject",
                                                    "docs/sdk/v0.53/build/packages/collections"
                                                ]
                                            },
                                            {
                                                "group": "Tooling",
                                                "pages": [
                                                    "docs/sdk/v0.53/build/tooling",
                                                    "docs/sdk/v0.53/build/tooling/protobuf",
                                                    "docs/sdk/v0.53/build/tooling/cosmovisor",
                                                    "docs/sdk/v0.53/build/tooling/confix"
                                                ]
                                            },
                                            {
                                                "group": "ADRs",
                                                "pages": [
                                                    "docs/sdk/v0.53/build/architecture/README",
                                                    "docs/sdk/v0.53/build/architecture/PROCESS",
                                                    "docs/sdk/v0.53/build/architecture/adr-template",
                                                    "docs/sdk/v0.53/build/architecture/adr-002-docs-structure",
                                                    "docs/sdk/v0.53/build/architecture/adr-003-dynamic-capability-store",
                                                    "docs/sdk/v0.53/build/architecture/adr-004-split-denomination-keys",
                                                    "docs/sdk/v0.53/build/architecture/adr-006-secret-store-replacement",
                                                    "docs/sdk/v0.53/build/architecture/adr-007-specialization-groups",
                                                    "docs/sdk/v0.53/build/architecture/adr-008-dCERT-group",
                                                    "docs/sdk/v0.53/build/architecture/adr-009-evidence-module",
                                                    "docs/sdk/v0.53/build/architecture/adr-010-modular-antehandler",
                                                    "docs/sdk/v0.53/build/architecture/adr-011-generalize-genesis-accounts",
                                                    "docs/sdk/v0.53/build/architecture/adr-012-state-accessors",
                                                    "docs/sdk/v0.53/build/architecture/adr-013-metrics",
                                                    "docs/sdk/v0.53/build/architecture/adr-014-proportional-slashing",
                                                    "docs/sdk/v0.53/build/architecture/adr-016-validator-consensus-key-rotation",
                                                    "docs/sdk/v0.53/build/architecture/adr-017-historical-header-module",
                                                    "docs/sdk/v0.53/build/architecture/adr-018-extendable-voting-period",
                                                    "docs/sdk/v0.53/build/architecture/adr-019-protobuf-state-encoding",
                                                    "docs/sdk/v0.53/build/architecture/adr-020-protobuf-transaction-encoding",
                                                    "docs/sdk/v0.53/build/architecture/adr-021-protobuf-query-encoding",
                                                    "docs/sdk/v0.53/build/architecture/adr-022-custom-panic-handling",
                                                    "docs/sdk/v0.53/build/architecture/adr-023-protobuf-naming",
                                                    "docs/sdk/v0.53/build/architecture/adr-024-coin-metadata",
                                                    "docs/sdk/v0.53/build/architecture/adr-027-deterministic-protobuf-serialization",
                                                    "docs/sdk/v0.53/build/architecture/adr-028-public-key-addresses",
                                                    "docs/sdk/v0.53/build/architecture/adr-029-fee-grant-module",
                                                    "docs/sdk/v0.53/build/architecture/adr-030-authz-module",
                                                    "docs/sdk/v0.53/build/architecture/adr-031-msg-service",
                                                    "docs/sdk/v0.53/build/architecture/adr-032-typed-events",
                                                    "docs/sdk/v0.53/build/architecture/adr-033-protobuf-inter-module-comm",
                                                    "docs/sdk/v0.53/build/architecture/adr-034-account-rekeying",
                                                    "docs/sdk/v0.53/build/architecture/adr-035-rosetta-api-support",
                                                    "docs/sdk/v0.53/build/architecture/adr-036-arbitrary-signature",
                                                    "docs/sdk/v0.53/build/architecture/adr-037-gov-split-vote",
                                                    "docs/sdk/v0.53/build/architecture/adr-038-state-listening",
                                                    "docs/sdk/v0.53/build/architecture/adr-039-epoched-staking",
                                                    "docs/sdk/v0.53/build/architecture/adr-040-storage-and-smt-state-commitments",
                                                    "docs/sdk/v0.53/build/architecture/adr-041-in-place-store-migrations",
                                                    "docs/sdk/v0.53/build/architecture/adr-042-group-module",
                                                    "docs/sdk/v0.53/build/architecture/adr-043-nft-module",
                                                    "docs/sdk/v0.53/build/architecture/adr-044-protobuf-updates-guidelines",
                                                    "docs/sdk/v0.53/build/architecture/adr-045-check-delivertx-middlewares",
                                                    "docs/sdk/v0.53/build/architecture/adr-046-module-params",
                                                    "docs/sdk/v0.53/build/architecture/adr-047-extend-upgrade-plan",
                                                    "docs/sdk/v0.53/build/architecture/adr-048-consensus-fees",
                                                    "docs/sdk/v0.53/build/architecture/adr-049-state-sync-hooks",
                                                    "docs/sdk/v0.53/build/architecture/adr-050-sign-mode-textual-annex1",
                                                    "docs/sdk/v0.53/build/architecture/adr-050-sign-mode-textual-annex2",
                                                    "docs/sdk/v0.53/build/architecture/adr-050-sign-mode-textual",
                                                    "docs/sdk/v0.53/build/architecture/adr-053-go-module-refactoring",
                                                    "docs/sdk/v0.53/build/architecture/adr-054-semver-compatible-modules",
                                                    "docs/sdk/v0.53/build/architecture/adr-055-orm",
                                                    "docs/sdk/v0.53/build/architecture/adr-057-app-wiring",
                                                    "docs/sdk/v0.53/build/architecture/adr-058-auto-generated-cli",
                                                    "docs/sdk/v0.53/build/architecture/adr-059-test-scopes",
                                                    "docs/sdk/v0.53/build/architecture/adr-060-abci-1.0",
                                                    "docs/sdk/v0.53/build/architecture/adr-061-liquid-staking",
                                                    "docs/sdk/v0.53/build/architecture/adr-062-collections-state-layer",
                                                    "docs/sdk/v0.53/build/architecture/adr-063-core-module-api",
                                                    "docs/sdk/v0.53/build/architecture/adr-064-abci-2.0",
                                                    "docs/sdk/v0.53/build/architecture/adr-065-store-v2",
                                                    "docs/sdk/v0.53/build/architecture/adr-068-preblock",
                                                    "docs/sdk/v0.53/build/architecture/adr-070-unordered-account",
                                                    "docs/sdk/v0.53/build/architecture/adr-076-tx-malleability"
                                                ]
                                            },
                                            {
                                                "group": "RFC",
                                                "pages": [
                                                    "docs/sdk/v0.53/build/rfc",
                                                    "docs/sdk/v0.53/build/rfc/PROCESS",
                                                    "docs/sdk/v0.53/build/rfc/rfc-001-tx-validation",
                                                    "docs/sdk/v0.53/build/rfc/rfc-template"
                                                ]
                                            },
                                            {
                                                "group": "Specifications",
                                                "pages": [
                                                    "docs/sdk/v0.53/build/spec",
                                                    "docs/sdk/v0.53/build/spec/SPEC_MODULE",
                                                    "docs/sdk/v0.53/build/spec/SPEC_STANDARD",
                                                    {
                                                        "group": "Addresses spec",
                                                        "pages": [
                                                            "docs/sdk/v0.53/build/spec/addresses/addresses",
                                                            "docs/sdk/v0.53/build/spec/addresses/bech32"
                                                        ]
                                                    },
                                                    {
                                                        "group": "Store",
                                                        "pages": [
                                                            "docs/sdk/v0.53/build/spec/store/store",
                                                            "docs/sdk/v0.53/build/spec/store/interblock-cache"
                                                        ]
                                                    }
                                                ]
                                            }
                                        ]
                                    }
                                ]
                            },
                            {
                                "tab": "User Guides",
                                "groups": [
                                    {
                                        "group": "Cosmos SDK",
                                        "pages": [
                                            "docs/sdk/v0.53/user",
                                            {
                                                "group": "Running a Node, API and CLI",
                                                "pages": [
                                                    "docs/sdk/v0.53/user/run-node/keyring",
                                                    "docs/sdk/v0.53/user/run-node/run-node",
                                                    "docs/sdk/v0.53/user/run-node/interact-node",
                                                    "docs/sdk/v0.53/user/run-node/txs",
                                                    "docs/sdk/v0.53/user/run-node/run-testnet",
                                                    "docs/sdk/v0.53/user/run-node/run-production"
                                                ]
                                            }
                                        ]
                                    }
                                ]
                            },
                            {
                                "tab": "Tutorials",
                                "groups": [
                                    {
                                        "group": "Cosmos SDK",
                                        "pages": [
                                            "docs/sdk/v0.53/tutorials",
                                            {
                                                "group": "Vote Extensions Tutorials",
                                                "pages": [
                                                    {
                                                        "group": "Mitigating Auction Front-Running Tutorial",
                                                        "pages": [
                                                            "docs/sdk/v0.53/tutorials/vote-extensions/auction-frontrunning/getting-started",
                                                            "docs/sdk/v0.53/tutorials/vote-extensions/auction-frontrunning/understanding-frontrunning",
                                                            "docs/sdk/v0.53/tutorials/vote-extensions/auction-frontrunning/mitigating-front-running-with-vote-extensions",
                                                            "docs/sdk/v0.53/tutorials/vote-extensions/auction-frontrunning/mitigating-front-running-with-vote-extesions",
                                                            "docs/sdk/v0.53/tutorials/vote-extensions/auction-frontrunning/demo-of-mitigating-front-running"
                                                        ]
                                                    },
                                                    {
                                                        "group": "Oracle Tutorial",
                                                        "pages": [
                                                            "docs/sdk/v0.53/tutorials/vote-extensions/oracle/getting-started",
                                                            "docs/sdk/v0.53/tutorials/vote-extensions/oracle/what-is-an-oracle",
                                                            "docs/sdk/v0.53/tutorials/vote-extensions/oracle/implementing-vote-extensions",
                                                            "docs/sdk/v0.53/tutorials/vote-extensions/oracle/testing-oracle"
                                                        ]
                                                    }
                                                ]
                                            },
                                            {
                                                "group": "Transaction Tutorials",
                                                "pages": [
                                                    "docs/sdk/v0.53/tutorials/transactions/building-a-transaction"
                                                ]
                                            }
                                        ]
                                    }
                                ]
                            }
                        ]
                    },
                    {
                        "version": "v0.50",
                        "tabs": [
                            {
                                "tab": "Learn",
                                "groups": [
                                    {
                                        "group": "Cosmos SDK",
                                        "pages": [
                                            "docs/sdk/v0.50/learn",
                                            {
                                                "group": "Introduction",
                                                "pages": [
                                                    "docs/sdk/v0.50/learn/intro/overview",
                                                    "docs/sdk/v0.50/learn/intro/why-app-specific",
                                                    "docs/sdk/v0.50/learn/intro/sdk-app-architecture",
                                                    "docs/sdk/v0.50/learn/intro/sdk-design"
                                                ]
                                            },
                                            {
                                                "group": "Beginner",
                                                "pages": [
                                                    "docs/sdk/v0.50/learn/beginner/app-anatomy",
                                                    "docs/sdk/v0.50/learn/beginner/tx-lifecycle",
                                                    "docs/sdk/v0.50/learn/beginner/query-lifecycle",
                                                    "docs/sdk/v0.50/learn/beginner/accounts",
                                                    "docs/sdk/v0.50/learn/beginner/gas-fees"
                                                ]
                                            },
                                            {
                                                "group": "Advanced",
                                                "pages": [
                                                    "docs/sdk/v0.50/learn/advanced/baseapp",
                                                    "docs/sdk/v0.50/learn/advanced/transactions",
                                                    "docs/sdk/v0.50/learn/advanced/context",
                                                    "docs/sdk/v0.50/learn/advanced/node",
                                                    "docs/sdk/v0.50/learn/advanced/store",
                                                    "docs/sdk/v0.50/learn/advanced/encoding",
                                                    "docs/sdk/v0.50/learn/advanced/grpc_rest",
                                                    "docs/sdk/v0.50/learn/advanced/cli",
                                                    "docs/sdk/v0.50/learn/advanced/events",
                                                    "docs/sdk/v0.50/learn/advanced/telemetry",
                                                    "docs/sdk/v0.50/learn/advanced/ocap",
                                                    "docs/sdk/v0.50/learn/advanced/runtx_middleware",
                                                    "docs/sdk/v0.50/learn/advanced/simulation",
                                                    "docs/sdk/v0.50/learn/advanced/proto-docs",
                                                    "docs/sdk/v0.50/learn/advanced/upgrade",
                                                    "docs/sdk/v0.50/learn/advanced/config",
                                                    "docs/sdk/v0.50/learn/advanced/autocli"
                                                ]
                                            }
                                        ]
                                    }
                                ]
                            },
                            {
                                "tab": "Build",
                                "groups": [
                                    {
                                        "group": "Cosmos SDK",
                                        "pages": [
                                            "docs/sdk/v0.50/build",
                                            {
                                                "group": "Building Apps",
                                                "pages": [
                                                    "docs/sdk/v0.50/build/building-apps/app-go",
                                                    "docs/sdk/v0.50/build/building-apps/app-go-v2",
                                                    "docs/sdk/v0.50/build/building-apps/app-mempool",
                                                    "docs/sdk/v0.50/build/building-apps/app-upgrade",
                                                    "docs/sdk/v0.50/build/building-apps/vote-extensions",
                                                    "docs/sdk/v0.50/build/building-apps/app-testnet"
                                                ]
                                            },
                                            {
                                                "group": "Building Modules",
                                                "pages": [
                                                    "docs/sdk/v0.50/build/building-modules/intro",
                                                    "docs/sdk/v0.50/build/building-modules/module-manager",
                                                    "docs/sdk/v0.50/build/building-modules/messages-and-queries",
                                                    "docs/sdk/v0.50/build/building-modules/msg-services",
                                                    "docs/sdk/v0.50/build/building-modules/query-services",
                                                    "docs/sdk/v0.50/build/building-modules/protobuf-annotations",
                                                    "docs/sdk/v0.50/build/building-modules/beginblock-endblock",
                                                    "docs/sdk/v0.50/build/building-modules/keeper",
                                                    "docs/sdk/v0.50/build/building-modules/invariants",
                                                    "docs/sdk/v0.50/build/building-modules/genesis",
                                                    "docs/sdk/v0.50/build/building-modules/module-interfaces",
                                                    "docs/sdk/v0.50/build/building-modules/structure",
                                                    "docs/sdk/v0.50/build/building-modules/errors",
                                                    "docs/sdk/v0.50/build/building-modules/upgrade",
                                                    "docs/sdk/v0.50/build/building-modules/simulator",
                                                    "docs/sdk/v0.50/build/building-modules/depinject",
                                                    "docs/sdk/v0.50/build/building-modules/testing",
                                                    "docs/sdk/v0.50/build/building-modules/preblock"
                                                ]
                                            },
                                            {
                                                "group": "ABCI",
                                                "pages": [
                                                    "docs/sdk/v0.50/build/abci/introduction",
                                                    "docs/sdk/v0.50/build/abci/prepare-proposal",
                                                    "docs/sdk/v0.50/build/abci/process-proposal",
                                                    "docs/sdk/v0.50/build/abci/vote-extensions"
                                                ]
                                            },
                                            {
                                                "group": "Modules",
                                                "pages": [
                                                    "docs/sdk/v0.50/build/modules/module",
                                                    {
                                                        "group": "x/auth",
                                                        "pages": [
                                                            "docs/sdk/v0.50/build/modules/auth/authre",
                                                            "docs/sdk/v0.50/build/modules/auth/vesting",
                                                            "docs/sdk/v0.50/build/modules/auth/tx"
                                                        ]
                                                    },
                                                    "docs/sdk/v0.50/build/modules/authz/README",
                                                    "docs/sdk/v0.50/build/modules/bank/README",
                                                    "docs/sdk/v0.50/build/modules/consensus/README",
                                                    "docs/sdk/v0.50/build/modules/crisis/README",
                                                    "docs/sdk/v0.50/build/modules/distribution/README",
                                                    "docs/sdk/v0.50/build/modules/epochs/README",
                                                    "docs/sdk/v0.50/build/modules/evidence/README",
                                                    "docs/sdk/v0.50/build/modules/feegrant/README",
                                                    "docs/sdk/v0.50/build/modules/gov/README",
                                                    "docs/sdk/v0.50/build/modules/group/README",
                                                    "docs/sdk/v0.50/build/modules/mint/README",
                                                    "docs/sdk/v0.50/build/modules/nft/README",
                                                    "docs/sdk/v0.50/build/modules/params/README",
                                                    "docs/sdk/v0.50/build/modules/protocolpool/README",
                                                    "docs/sdk/v0.50/build/modules/slashing/README",
                                                    "docs/sdk/v0.50/build/modules/staking/README",
                                                    "docs/sdk/v0.50/build/modules/upgrade/README",
                                                    "docs/sdk/v0.50/build/modules/circuit/README",
                                                    "docs/sdk/v0.50/build/modules/genutil/README"
                                                ]
                                            },
                                            {
                                                "group": "Migrations",
                                                "pages": [
                                                    "docs/sdk/v0.50/build/migrations/intro",
                                                    "docs/sdk/v0.50/build/migrations/upgrade-reference",
                                                    "docs/sdk/v0.50/build/migrations/upgrade-guide"
                                                ]
                                            },
                                            {
                                                "group": "Packages",
                                                "pages": [
                                                    "docs/sdk/v0.50/build/packages",
                                                    "docs/sdk/v0.50/build/packages/depinject",
                                                    "docs/sdk/v0.50/build/packages/collections"
                                                ]
                                            },
                                            {
                                                "group": "Tooling",
                                                "pages": [
                                                    "docs/sdk/v0.50/build/tooling",
                                                    "docs/sdk/v0.50/build/tooling/protobuf",
                                                    "docs/sdk/v0.50/build/tooling/cosmovisor",
                                                    "docs/sdk/v0.50/build/tooling/confix",
                                                    "docs/sdk/v0.50/build/tooling/hubl"
                                                ]
                                            },
                                            {
                                                "group": "ADRs",
                                                "pages": [
                                                    "docs/sdk/v0.50/build/architecture/adr-002-docs-structure",
                                                    "docs/sdk/v0.50/build/architecture/adr-003-dynamic-capability-store",
                                                    "docs/sdk/v0.50/build/architecture/adr-004-split-denomination-keys",
                                                    "docs/sdk/v0.50/build/architecture/adr-006-secret-store-replacement",
                                                    "docs/sdk/v0.50/build/architecture/adr-007-specialization-groups",
                                                    "docs/sdk/v0.50/build/architecture/adr-008-dCERT-group",
                                                    "docs/sdk/v0.50/build/architecture/adr-009-evidence-module",
                                                    "docs/sdk/v0.50/build/architecture/adr-010-modular-antehandler",
                                                    "docs/sdk/v0.50/build/architecture/adr-011-generalize-genesis-accounts",
                                                    "docs/sdk/v0.50/build/architecture/adr-012-state-accessors",
                                                    "docs/sdk/v0.50/build/architecture/adr-013-metrics",
                                                    "docs/sdk/v0.50/build/architecture/adr-014-proportional-slashing",
                                                    "docs/sdk/v0.50/build/architecture/adr-016-validator-consensus-key-rotation",
                                                    "docs/sdk/v0.50/build/architecture/adr-017-historical-header-module",
                                                    "docs/sdk/v0.50/build/architecture/adr-018-extendable-voting-period",
                                                    "docs/sdk/v0.50/build/architecture/adr-019-protobuf-state-encoding",
                                                    "docs/sdk/v0.50/build/architecture/adr-020-protobuf-transaction-encoding",
                                                    "docs/sdk/v0.50/build/architecture/adr-021-protobuf-query-encoding",
                                                    "docs/sdk/v0.50/build/architecture/adr-022-custom-panic-handling",
                                                    "docs/sdk/v0.50/build/architecture/adr-023-protobuf-naming",
                                                    "docs/sdk/v0.50/build/architecture/adr-024-coin-metadata",
                                                    "docs/sdk/v0.50/build/architecture/adr-027-deterministic-protobuf-serialization",
                                                    "docs/sdk/v0.50/build/architecture/adr-028-public-key-addresses",
                                                    "docs/sdk/v0.50/build/architecture/adr-029-fee-grant-module",
                                                    "docs/sdk/v0.50/build/architecture/adr-030-authz-module",
                                                    "docs/sdk/v0.50/build/architecture/adr-031-msg-service",
                                                    "docs/sdk/v0.50/build/architecture/adr-032-typed-events",
                                                    "docs/sdk/v0.50/build/architecture/adr-033-protobuf-inter-module-comm",
                                                    "docs/sdk/v0.50/build/architecture/adr-034-account-rekeying",
                                                    "docs/sdk/v0.50/build/architecture/adr-035-rosetta-api-support",
                                                    "docs/sdk/v0.50/build/architecture/adr-036-arbitrary-signature",
                                                    "docs/sdk/v0.50/build/architecture/adr-037-gov-split-vote",
                                                    "docs/sdk/v0.50/build/architecture/adr-038-state-listening",
                                                    "docs/sdk/v0.50/build/architecture/adr-039-epoched-staking",
                                                    "docs/sdk/v0.50/build/architecture/adr-040-storage-and-smt-state-commitments",
                                                    "docs/sdk/v0.50/build/architecture/adr-041-in-place-store-migrations",
                                                    "docs/sdk/v0.50/build/architecture/adr-042-group-module",
                                                    "docs/sdk/v0.50/build/architecture/adr-043-nft-module",
                                                    "docs/sdk/v0.50/build/architecture/adr-044-protobuf-updates-guidelines",
                                                    "docs/sdk/v0.50/build/architecture/adr-045-check-delivertx-middlewares",
                                                    "docs/sdk/v0.50/build/architecture/adr-046-module-params",
                                                    "docs/sdk/v0.50/build/architecture/adr-047-extend-upgrade-plan",
                                                    "docs/sdk/v0.50/build/architecture/adr-048-consensus-fees",
                                                    "docs/sdk/v0.50/build/architecture/adr-049-state-sync-hooks",
                                                    "docs/sdk/v0.50/build/architecture/adr-050-sign-mode-textual",
                                                    "docs/sdk/v0.50/build/architecture/adr-050-sign-mode-textual-annex1",
                                                    "docs/sdk/v0.50/build/architecture/adr-050-sign-mode-textual-annex2",
                                                    "docs/sdk/v0.50/build/architecture/adr-053-go-module-refactoring",
                                                    "docs/sdk/v0.50/build/architecture/adr-054-semver-compatible-modules",
                                                    "docs/sdk/v0.50/build/architecture/adr-055-orm",
                                                    "docs/sdk/v0.50/build/architecture/adr-057-app-wiring",
                                                    "docs/sdk/v0.50/build/architecture/adr-058-auto-generated-cli",
                                                    "docs/sdk/v0.50/build/architecture/adr-059-test-scopes",
                                                    "docs/sdk/v0.50/build/architecture/adr-060-abci-1.0",
                                                    "docs/sdk/v0.50/build/architecture/adr-061-liquid-staking",
                                                    "docs/sdk/v0.50/build/architecture/adr-062-collections-state-layer",
                                                    "docs/sdk/v0.50/build/architecture/adr-063-core-module-api",
                                                    "docs/sdk/v0.50/build/architecture/adr-064-abci-2.0",
                                                    "docs/sdk/v0.50/build/architecture/adr-065-store-v2",
                                                    "docs/sdk/v0.50/build/architecture/adr-068-preblock",
                                                    "docs/sdk/v0.50/build/architecture/adr-070-unordered-account",
                                                    "docs/sdk/v0.50/build/architecture/adr-076-tx-malleability",
                                                    "docs/sdk/v0.50/build/architecture/adr-template",
                                                    "docs/sdk/v0.50/build/architecture/PROCESS",
                                                    "docs/sdk/v0.50/build/architecture/README"
                                                ]
                                            },
                                            {
                                                "group": "RFC",
                                                "pages": [
                                                    "docs/sdk/v0.50/build/rfc",
                                                    "docs/sdk/v0.50/build/rfc/PROCESS",
                                                    "docs/sdk/v0.50/build/rfc/rfc-001-tx-validation",
                                                    "docs/sdk/v0.50/build/rfc/rfc-template"
                                                ]
                                            },
                                            {
                                                "group": "Specifications",
                                                "pages": [
                                                    "docs/sdk/v0.50/build/spec",
                                                    "docs/sdk/v0.50/build/spec/SPEC_MODULE",
                                                    "docs/sdk/v0.50/build/spec/SPEC_STANDARD",
                                                    {
                                                        "group": "Addresses spec",
                                                        "pages": [
                                                            "docs/sdk/v0.50/build/spec/addresses/addresses",
                                                            "docs/sdk/v0.50/build/spec/addresses/bech32"
                                                        ]
                                                    },
                                                    {
                                                        "group": "Store",
                                                        "pages": [
                                                            "docs/sdk/v0.50/build/spec/store/store",
                                                            "docs/sdk/v0.50/build/spec/store/interblock-cache"
                                                        ]
                                                    }
                                                ]
                                            }
                                        ]
                                    }
                                ]
                            },
                            {
                                "tab": "User Guides",
                                "groups": [
                                    {
                                        "group": "Cosmos SDK",
                                        "pages": [
                                            "docs/sdk/v0.50/user",
                                            {
                                                "group": "Running a Node, API and CLI",
                                                "pages": [
                                                    "docs/sdk/v0.50/user/run-node/keyring",
                                                    "docs/sdk/v0.50/user/run-node/run-node",
                                                    "docs/sdk/v0.50/user/run-node/interact-node",
                                                    "docs/sdk/v0.50/user/run-node/txs",
                                                    "docs/sdk/v0.50/user/run-node/run-testnet",
                                                    "docs/sdk/v0.50/user/run-node/run-production",
                                                    "docs/sdk/v0.50/user/run-node/rosetta"
                                                ]
                                            }
                                        ]
                                    }
                                ]
                            },
                            {
                                "tab": "Tutorials",
                                "groups": [
                                    {
                                        "group": "Cosmos SDK",
                                        "pages": [
                                            "docs/sdk/v0.50/tutorials",
                                            {
                                                "group": "Vote Extensions Tutorials",
                                                "pages": [
                                                    {
                                                        "group": "Mitigating Auction Front-Running Tutorial",
                                                        "pages": [
                                                            "docs/sdk/v0.50/tutorials/vote-extensions/auction-frontrunning/getting-started",
                                                            "docs/sdk/v0.50/tutorials/vote-extensions/auction-frontrunning/understanding-frontrunning",
                                                            "docs/sdk/v0.50/tutorials/vote-extensions/auction-frontrunning/mitigating-front-running-with-vote-extensions",
                                                            "docs/sdk/v0.50/tutorials/vote-extensions/auction-frontrunning/mitigating-front-running-with-vote-extesions",
                                                            "docs/sdk/v0.50/tutorials/vote-extensions/auction-frontrunning/demo-of-mitigating-front-running"
                                                        ]
                                                    },
                                                    {
                                                        "group": "Oracle Tutorial",
                                                        "pages": [
                                                            "docs/sdk/v0.50/tutorials/vote-extensions/oracle/getting-started",
                                                            "docs/sdk/v0.50/tutorials/vote-extensions/oracle/what-is-an-oracle",
                                                            "docs/sdk/v0.50/tutorials/vote-extensions/oracle/implementing-vote-extensions",
                                                            "docs/sdk/v0.50/tutorials/vote-extensions/oracle/testing-oracle"
                                                        ]
                                                    }
                                                ]
                                            },
                                            {
                                                "group": "Transaction Tutorials",
                                                "pages": [
                                                    "docs/sdk/v0.50/tutorials/transactions/building-a-transaction"
                                                ]
                                            }
                                        ]
                                    }
                                ]
                            }
                        ]
                    },
                    {
                        "version": "v0.47",
                        "tabs": [
                            {
                                "tab": "Learn",
                                "groups": [
                                    {
                                        "group": "Cosmos SDK",
                                        "pages": [
                                            "docs/sdk/v0.47/learn",
                                            "docs/sdk/v0.47/learn/glossary",
                                            {
                                                "group": "Introduction",
                                                "pages": [
                                                    "docs/sdk/v0.47/learn/intro/overview",
                                                    "docs/sdk/v0.47/learn/intro/why-app-specific",
                                                    "docs/sdk/v0.47/learn/intro/sdk-app-architecture",
                                                    "docs/sdk/v0.47/learn/intro/sdk-design"
                                                ]
                                            },
                                            {
                                                "group": "Beginner",
                                                "pages": [
                                                    "docs/sdk/v0.47/learn/beginner/overview-app",
                                                    "docs/sdk/v0.47/learn/beginner/tx-lifecycle",
                                                    "docs/sdk/v0.47/learn/beginner/query-lifecycle",
                                                    "docs/sdk/v0.47/learn/beginner/accounts",
                                                    "docs/sdk/v0.47/learn/beginner/gas-fees"
                                                ]
                                            },
                                            {
                                                "group": "Advanced",
                                                "pages": [
                                                    "docs/sdk/v0.47/learn/advanced/baseapp",
                                                    "docs/sdk/v0.47/learn/advanced/transactions",
                                                    "docs/sdk/v0.47/learn/advanced/context",
                                                    "docs/sdk/v0.47/learn/advanced/node",
                                                    "docs/sdk/v0.47/learn/advanced/store",
                                                    "docs/sdk/v0.47/learn/advanced/interblock-cache",
                                                    "docs/sdk/v0.47/learn/advanced/encoding",
                                                    "docs/sdk/v0.47/learn/advanced/grpc_rest",
                                                    "docs/sdk/v0.47/learn/advanced/cli",
                                                    "docs/sdk/v0.47/learn/advanced/events",
                                                    "docs/sdk/v0.47/learn/advanced/telemetry",
                                                    "docs/sdk/v0.47/learn/advanced/ocap",
                                                    "docs/sdk/v0.47/learn/advanced/runtx_middleware",
                                                    "docs/sdk/v0.47/learn/advanced/simulation",
                                                    "docs/sdk/v0.47/learn/advanced/proto-docs",
                                                    "docs/sdk/v0.47/learn/advanced/upgrade",
                                                    "docs/sdk/v0.47/learn/advanced/config"
                                                ]
                                            }
                                        ]
                                    }
                                ]
                            },
                            {
                                "tab": "Build",
                                "groups": [
                                    {
                                        "group": "Cosmos SDK",
                                        "pages": [
                                            "docs/sdk/v0.47/build",
                                            {
                                                "group": "Building Apps",
                                                "pages": [
                                                    "docs/sdk/v0.47/build/building-apps/app-go",
                                                    "docs/sdk/v0.47/build/building-apps/app-go-v2",
                                                    "docs/sdk/v0.47/build/building-apps/app-mempool",
                                                    "docs/sdk/v0.47/build/building-apps/app-upgrade"
                                                ]
                                            },
                                            {
                                                "group": "Building Modules",
                                                "pages": [
                                                    "docs/sdk/v0.47/build/building-modules/intro",
                                                    "docs/sdk/v0.47/build/building-modules/module-manager",
                                                    "docs/sdk/v0.47/build/building-modules/messages-and-queries",
                                                    "docs/sdk/v0.47/build/building-modules/msg-services",
                                                    "docs/sdk/v0.47/build/building-modules/query-services",
                                                    "docs/sdk/v0.47/build/building-modules/beginblock-endblock",
                                                    "docs/sdk/v0.47/build/building-modules/keeper",
                                                    "docs/sdk/v0.47/build/building-modules/invariants",
                                                    "docs/sdk/v0.47/build/building-modules/genesis",
                                                    "docs/sdk/v0.47/build/building-modules/module-interfaces",
                                                    "docs/sdk/v0.47/build/building-modules/structure",
                                                    "docs/sdk/v0.47/build/building-modules/errors",
                                                    "docs/sdk/v0.47/build/building-modules/upgrade",
                                                    "docs/sdk/v0.47/build/building-modules/simulator",
                                                    "docs/sdk/v0.47/build/building-modules/depinject",
                                                    "docs/sdk/v0.47/build/building-modules/testing"
                                                ]
                                            },
                                            {
                                                "group": "List of SDK Modules",
                                                "pages": [
                                                    "docs/sdk/v0.47/build/modules/modul",
                                                    {
                                                        "group": "x/auth",
                                                        "pages": [
                                                            "docs/sdk/v0.47/build/modules/auth/aut",
                                                            "docs/sdk/v0.47/build/modules/auth/vesting",
                                                            "docs/sdk/v0.47/build/modules/auth/tx"
                                                        ]
                                                    },
                                                    "docs/sdk/v0.47/build/modules/authz/README",
                                                    "docs/sdk/v0.47/build/modules/bank/README",
                                                    "docs/sdk/v0.47/build/modules/consensus/README",
                                                    "docs/sdk/v0.47/build/modules/crisis/README",
                                                    "docs/sdk/v0.47/build/modules/distribution/README",
                                                    "docs/sdk/v0.47/build/modules/evidence/README",
                                                    "docs/sdk/v0.47/build/modules/feegrant/README",
                                                    "docs/sdk/v0.47/build/modules/gov/README",
                                                    "docs/sdk/v0.47/build/modules/group/README",
                                                    "docs/sdk/v0.47/build/modules/mint/README",
                                                    "docs/sdk/v0.47/build/modules/nft/README",
                                                    "docs/sdk/v0.47/build/modules/params/README",
                                                    "docs/sdk/v0.47/build/modules/slashing/README",
                                                    "docs/sdk/v0.47/build/modules/staking/README",
                                                    "docs/sdk/v0.47/build/modules/upgrade/README",
                                                    "docs/sdk/v0.47/build/modules/circuit/README",
                                                    "docs/sdk/v0.47/build/modules/genutil/README"
                                                ]
                                            },
                                            {
                                                "group": "SDK Migrations",
                                                "pages": [
                                                    "docs/sdk/v0.47/build/migrations/intro",
                                                    "docs/sdk/v0.47/build/migrations/upgrading"
                                                ]
                                            },
                                            {
                                                "group": "Packages",
                                                "pages": [
                                                    "docs/sdk/v0.47/build/packages",
                                                    "docs/sdk/v0.47/build/packages/depinject",
                                                    "docs/sdk/v0.47/build/packages/collections",
                                                    "docs/sdk/v0.47/build/packages/orm"
                                                ]
                                            },
                                            {
                                                "group": "Tooling",
                                                "pages": [
                                                    "docs/sdk/v0.47/build/tooling/tooling",
                                                    "docs/sdk/v0.47/build/tooling/autocli",
                                                    "docs/sdk/v0.47/build/tooling/hubl",
                                                    "docs/sdk/v0.47/build/tooling/protobuf",
                                                    "docs/sdk/v0.47/build/tooling/cosmovisor",
                                                    "docs/sdk/v0.47/build/tooling/confix",
                                                    "docs/sdk/v0.47/build/tooling/depinject"
                                                ]
                                            },
                                            {
                                                "group": "ADRs",
                                                "pages": [
                                                    "docs/sdk/v0.47/build/architecture/README",
                                                    "docs/sdk/v0.47/build/architecture/PROCESS",
                                                    "docs/sdk/v0.47/build/architecture/adr-template",
                                                    "docs/sdk/v0.47/build/architecture/adr-002-docs-structure",
                                                    "docs/sdk/v0.47/build/architecture/adr-003-dynamic-capability-store",
                                                    "docs/sdk/v0.47/build/architecture/adr-004-split-denomination-keys",
                                                    "docs/sdk/v0.47/build/architecture/adr-006-secret-store-replacement",
                                                    "docs/sdk/v0.47/build/architecture/adr-007-specialization-groups",
                                                    "docs/sdk/v0.47/build/architecture/adr-008-dCERT-group",
                                                    "docs/sdk/v0.47/build/architecture/adr-009-evidence-module",
                                                    "docs/sdk/v0.47/build/architecture/adr-010-modular-antehandler",
                                                    "docs/sdk/v0.47/build/architecture/adr-011-generalize-genesis-accounts",
                                                    "docs/sdk/v0.47/build/architecture/adr-012-state-accessors",
                                                    "docs/sdk/v0.47/build/architecture/adr-013-metrics",
                                                    "docs/sdk/v0.47/build/architecture/adr-014-proportional-slashing",
                                                    "docs/sdk/v0.47/build/architecture/adr-016-validator-consensus-key-rotation",
                                                    "docs/sdk/v0.47/build/architecture/adr-017-historical-header-module",
                                                    "docs/sdk/v0.47/build/architecture/adr-018-extendable-voting-period",
                                                    "docs/sdk/v0.47/build/architecture/adr-019-protobuf-state-encoding",
                                                    "docs/sdk/v0.47/build/architecture/adr-020-protobuf-transaction-encoding",
                                                    "docs/sdk/v0.47/build/architecture/adr-021-protobuf-query-encoding",
                                                    "docs/sdk/v0.47/build/architecture/adr-022-custom-panic-handling",
                                                    "docs/sdk/v0.47/build/architecture/adr-023-protobuf-naming",
                                                    "docs/sdk/v0.47/build/architecture/adr-024-coin-metadata",
                                                    "docs/sdk/v0.47/build/architecture/adr-027-deterministic-protobuf-serialization",
                                                    "docs/sdk/v0.47/build/architecture/adr-028-public-key-addresses",
                                                    "docs/sdk/v0.47/build/architecture/adr-029-fee-grant-module",
                                                    "docs/sdk/v0.47/build/architecture/adr-030-authz-module",
                                                    "docs/sdk/v0.47/build/architecture/adr-031-msg-service",
                                                    "docs/sdk/v0.47/build/architecture/adr-032-typed-events",
                                                    "docs/sdk/v0.47/build/architecture/adr-033-protobuf-inter-module-comm",
                                                    "docs/sdk/v0.47/build/architecture/adr-034-account-rekeying",
                                                    "docs/sdk/v0.47/build/architecture/adr-035-rosetta-api-support",
                                                    "docs/sdk/v0.47/build/architecture/adr-036-arbitrary-signature",
                                                    "docs/sdk/v0.47/build/architecture/adr-037-gov-split-vote",
                                                    "docs/sdk/v0.47/build/architecture/adr-038-state-listening",
                                                    "docs/sdk/v0.47/build/architecture/adr-039-epoched-staking",
                                                    "docs/sdk/v0.47/build/architecture/adr-040-storage-and-smt-state-commitments",
                                                    "docs/sdk/v0.47/build/architecture/adr-041-in-place-store-migrations",
                                                    "docs/sdk/v0.47/build/architecture/adr-042-group-module",
                                                    "docs/sdk/v0.47/build/architecture/adr-043-nft-module",
                                                    "docs/sdk/v0.47/build/architecture/adr-044-protobuf-updates-guidelines",
                                                    "docs/sdk/v0.47/build/architecture/adr-045-check-delivertx-middlewares",
                                                    "docs/sdk/v0.47/build/architecture/adr-046-module-params",
                                                    "docs/sdk/v0.47/build/architecture/adr-047-extend-upgrade-plan",
                                                    "docs/sdk/v0.47/build/architecture/adr-048-consensus-fees",
                                                    "docs/sdk/v0.47/build/architecture/adr-049-state-sync-hooks",
                                                    "docs/sdk/v0.47/build/architecture/adr-050-sign-mode-textual-annex1",
                                                    "docs/sdk/v0.47/build/architecture/adr-050-sign-mode-textual-annex2",
                                                    "docs/sdk/v0.47/build/architecture/adr-050-sign-mode-textual",
                                                    "docs/sdk/v0.47/build/architecture/adr-053-go-module-refactoring",
                                                    "docs/sdk/v0.47/build/architecture/adr-054-semver-compatible-modules",
                                                    "docs/sdk/v0.47/build/architecture/adr-055-orm",
                                                    "docs/sdk/v0.47/build/architecture/adr-057-app-wiring",
                                                    "docs/sdk/v0.47/build/architecture/adr-058-auto-generated-cli",
                                                    "docs/sdk/v0.47/build/architecture/adr-059-test-scopes",
                                                    "docs/sdk/v0.47/build/architecture/adr-060-abci-1.0",
                                                    "docs/sdk/v0.47/build/architecture/adr-061-liquid-staking",
                                                    "docs/sdk/v0.47/build/architecture/adr-062-collections-state-layer",
                                                    "docs/sdk/v0.47/build/architecture/adr-063-core-module-api",
                                                    "docs/sdk/v0.47/build/architecture/adr-064-abci-2.0",
                                                    "docs/sdk/v0.47/build/architecture/adr-065-store-v2"
                                                ]
                                            },
                                            {
                                                "group": "RFCs",
                                                "pages": [
                                                    "docs/sdk/v0.47/build/rfc",
                                                    "docs/sdk/v0.47/build/rfc/PROCESS",
                                                    "docs/sdk/v0.47/build/rfc/rfc-001-tx-validation",
                                                    "docs/sdk/v0.47/build/rfc/rfc-template"
                                                ]
                                            },
                                            {
                                                "group": "Specifications",
                                                "pages": [
                                                    "docs/sdk/v0.47/build/spec/SPEC_MODULE",
                                                    "docs/sdk/v0.47/build/spec/SPEC_STANDARD",
                                                    {
                                                        "group": "Addresses spec",
                                                        "pages": [
                                                            "docs/sdk/v0.47/build/spec/addresses/addresses",
                                                            "docs/sdk/v0.47/build/spec/addresses/bech32"
                                                        ]
                                                    },
                                                    {
                                                        "group": "Cosmos ICS",
                                                        "pages": [
                                                            "docs/sdk/v0.47/build/spec/ics/ics",
                                                            "docs/sdk/v0.47/build/spec/ics/ics-030-signed-messages"
                                                        ]
                                                    }
                                                ]
                                            }
                                        ]
                                    }
                                ]
                            },
                            {
                                "tab": "User Guides",
                                "groups": [
                                    {
                                        "group": "Cosmos SDK",
                                        "pages": [
                                            "docs/sdk/v0.47/user",
                                            {
                                                "group": "Running a Node, API and CLI",
                                                "pages": [
                                                    "docs/sdk/v0.47/user/run-node/keyring",
                                                    "docs/sdk/v0.47/user/run-node/run-node",
                                                    "docs/sdk/v0.47/user/run-node/interact-node",
                                                    "docs/sdk/v0.47/user/run-node/txs",
                                                    "docs/sdk/v0.47/user/run-node/rosetta",
                                                    "docs/sdk/v0.47/user/run-node/run-testnet",
                                                    "docs/sdk/v0.47/user/run-node/multisig-guide",
                                                    "docs/sdk/v0.47/user/run-node/run-production"
                                                ]
                                            }
                                        ]
                                    }
                                ]
                            }
                        ]
                    },
                    {
                        "version": "next",
                        "tabs": [
                            {
                                "tab": "Coming Soon",
                                "pages": [
                                    "docs/sdk/next/coming-soon"
                                ]
                            }
                        ]
                    }
                ],
                "icon": "/assets/icons/sdk.svg"
            },
            {
                "dropdown": "IBC",
                "versions": [
                    {
                        "version": "v10.1.x",
                        "tabs": [
                            {
                                "tab": "Documentation",
                                "groups": [
                                    {
                                        "group": "IBC Protocol",
                                        "pages": [
                                            "docs/ibc/v10.1.x/intro"
                                        ]
                                    },
                                    {
                                        "group": "IBC Core",
                                        "pages": [
                                            "docs/ibc/v10.1.x/ibc/overview",
                                            {
                                                "group": "Core Concepts",
                                                "pages": [
                                                    "docs/ibc/v10.1.x/ibc/best-practices",
                                                    "docs/ibc/v10.1.x/ibc/integration",
                                                    "docs/ibc/v10.1.x/ibc/permissioning",
                                                    "docs/ibc/v10.1.x/ibc/relayer"
                                                ]
                                            },
                                            {
                                                "group": "Apps",
                                                "pages": [
                                                    "docs/ibc/v10.1.x/ibc/apps/apps",
                                                    "docs/ibc/v10.1.x/ibc/apps/bindports",
                                                    "docs/ibc/v10.1.x/ibc/apps/ibcmodule",
                                                    "docs/ibc/v10.1.x/ibc/apps/ibcv2apps",
                                                    "docs/ibc/v10.1.x/ibc/apps/keeper",
                                                    "docs/ibc/v10.1.x/ibc/apps/packets_acks",
                                                    "docs/ibc/v10.1.x/ibc/apps/routing",
                                                    "docs/ibc/v10.1.x/ibc/apps/address-codec"
                                                ]
                                            },
                                            {
                                                "group": "Middleware",
                                                "pages": [
                                                    "docs/ibc/v10.1.x/ibc/middleware/develop",
                                                    "docs/ibc/v10.1.x/ibc/middleware/developIBCv2",
                                                    "docs/ibc/v10.1.x/ibc/middleware/integration",
                                                    "docs/ibc/v10.1.x/ibc/middleware/overview"
                                                ]
                                            },
                                            {
                                                "group": "Upgrades",
                                                "pages": [
                                                    "docs/ibc/v10.1.x/ibc/upgrades/developer-guide",
                                                    "docs/ibc/v10.1.x/ibc/upgrades/genesis-restart",
                                                    "docs/ibc/v10.1.x/ibc/upgrades/intro",
                                                    "docs/ibc/v10.1.x/ibc/upgrades/quick-guide"
                                                ]
                                            }
                                        ]
                                    },
                                    {
                                        "group": "IBC Migrations",
                                        "pages": [
                                            "docs/ibc/v10.1.x/migrations/migration.template",
                                            {
                                                "group": "Version Upgrades",
                                                "pages": [
                                                    "docs/ibc/v10.1.x/migrations/v8_1-to-v10",
                                                    "docs/ibc/v10.1.x/migrations/v8-to-v8_1",
                                                    "docs/ibc/v10.1.x/migrations/v7-to-v8",
                                                    "docs/ibc/v10.1.x/migrations/v7_2-to-v7_3",
                                                    "docs/ibc/v10.1.x/migrations/v7-to-v7_1",
                                                    "docs/ibc/v10.1.x/migrations/v6-to-v7",
                                                    "docs/ibc/v10.1.x/migrations/v5-to-v6",
                                                    "docs/ibc/v10.1.x/migrations/v4-to-v5",
                                                    "docs/ibc/v10.1.x/migrations/v3-to-v4",
                                                    "docs/ibc/v10.1.x/migrations/v2-to-v3",
                                                    "docs/ibc/v10.1.x/migrations/v1-to-v2"
                                                ]
                                            },
                                            {
                                                "group": "Additional Migration Guides",
                                                "pages": [
                                                    "docs/ibc/v10.1.x/migrations/sdk-to-v1",
                                                    "docs/ibc/v10.1.x/migrations/support-denoms-with-slashes"
                                                ]
                                            }
                                        ]
                                    },
                                    {
                                        "group": "IBC Light Clients",
                                        "pages": [
                                            "docs/ibc/v10.1.x/light-clients/proposals",
                                            {
                                                "group": "Developer Guide",
                                                "pages": [
                                                    "docs/ibc/v10.1.x/light-clients/developer-guide/client-state",
                                                    "docs/ibc/v10.1.x/light-clients/developer-guide/consensus-state",
                                                    "docs/ibc/v10.1.x/light-clients/developer-guide/light-client-module",
                                                    "docs/ibc/v10.1.x/light-clients/developer-guide/overview",
                                                    "docs/ibc/v10.1.x/light-clients/developer-guide/proofs",
                                                    "docs/ibc/v10.1.x/light-clients/developer-guide/proposals",
                                                    "docs/ibc/v10.1.x/light-clients/developer-guide/setup",
                                                    "docs/ibc/v10.1.x/light-clients/developer-guide/updates-and-misbehaviour",
                                                    "docs/ibc/v10.1.x/light-clients/developer-guide/upgrades"
                                                ]
                                            },
                                            {
                                                "group": "Localhost",
                                                "pages": [
                                                    "docs/ibc/v10.1.x/light-clients/localhost/client-state",
                                                    "docs/ibc/v10.1.x/light-clients/localhost/connection",
                                                    "docs/ibc/v10.1.x/light-clients/localhost/integration",
                                                    "docs/ibc/v10.1.x/light-clients/localhost/overview",
                                                    "docs/ibc/v10.1.x/light-clients/localhost/state-verification"
                                                ]
                                            },
                                            {
                                                "group": "Solo Machine",
                                                "pages": [
                                                    "docs/ibc/v10.1.x/light-clients/solomachine/concepts",
                                                    "docs/ibc/v10.1.x/light-clients/solomachine/solomachine",
                                                    "docs/ibc/v10.1.x/light-clients/solomachine/state",
                                                    "docs/ibc/v10.1.x/light-clients/solomachine/state_transitions"
                                                ]
                                            },
                                            {
                                                "group": "Tendermint",
                                                "pages": [
                                                    "docs/ibc/v10.1.x/light-clients/tendermint/overview"
                                                ]
                                            },
                                            {
                                                "group": "WASM",
                                                "pages": [
                                                    "docs/ibc/v10.1.x/light-clients/wasm/client",
                                                    "docs/ibc/v10.1.x/light-clients/wasm/concepts",
                                                    "docs/ibc/v10.1.x/light-clients/wasm/contracts",
                                                    "docs/ibc/v10.1.x/light-clients/wasm/events",
                                                    "docs/ibc/v10.1.x/light-clients/wasm/governance",
                                                    "docs/ibc/v10.1.x/light-clients/wasm/integration",
                                                    "docs/ibc/v10.1.x/light-clients/wasm/messages",
                                                    "docs/ibc/v10.1.x/light-clients/wasm/migrations",
                                                    "docs/ibc/v10.1.x/light-clients/wasm/overview"
                                                ]
                                            }
                                        ]
                                    },
                                    {
                                        "group": "IBC Apps",
                                        "pages": [
                                            {
                                                "group": "Interchain Accounts",
                                                "pages": [
                                                    "docs/ibc/v10.1.x/apps/interchain-accounts/active-channels",
                                                    "docs/ibc/v10.1.x/apps/interchain-accounts/auth-modules",
                                                    "docs/ibc/v10.1.x/apps/interchain-accounts/client",
                                                    "docs/ibc/v10.1.x/apps/interchain-accounts/development",
                                                    "docs/ibc/v10.1.x/apps/interchain-accounts/integration",
                                                    "docs/ibc/v10.1.x/apps/interchain-accounts/messages",
                                                    "docs/ibc/v10.1.x/apps/interchain-accounts/overview",
                                                    "docs/ibc/v10.1.x/apps/interchain-accounts/parameters",
                                                    "docs/ibc/v10.1.x/apps/interchain-accounts/tx-encoding",
                                                    {
                                                        "group": "Legacy",
                                                        "pages": [
                                                            "docs/ibc/v10.1.x/apps/interchain-accounts/legacy/auth-modules",
                                                            "docs/ibc/v10.1.x/apps/interchain-accounts/legacy/integration",
                                                            "docs/ibc/v10.1.x/apps/interchain-accounts/legacy/keeper-api"
                                                        ]
                                                    }
                                                ]
                                            },
                                            {
                                                "group": "Transfer",
                                                "pages": [
                                                    "docs/ibc/v10.1.x/apps/transfer/IBCv2-transfer",
                                                    "docs/ibc/v10.1.x/apps/transfer/authorizations",
                                                    "docs/ibc/v10.1.x/apps/transfer/client",
                                                    "docs/ibc/v10.1.x/apps/transfer/events",
                                                    "docs/ibc/v10.1.x/apps/transfer/messages",
                                                    "docs/ibc/v10.1.x/apps/transfer/metrics",
                                                    "docs/ibc/v10.1.x/apps/transfer/overview",
                                                    "docs/ibc/v10.1.x/apps/transfer/params",
                                                    "docs/ibc/v10.1.x/apps/transfer/state",
                                                    "docs/ibc/v10.1.x/apps/transfer/state-transitions"
                                                ]
                                            }
                                        ]
                                    },
                                    {
                                        "group": "IBC Middleware",
                                        "pages": [
                                            {
                                                "group": "Callbacks",
                                                "pages": [
                                                    "docs/ibc/v10.1.x/middleware/callbacks/callbacks-IBCv2",
                                                    "docs/ibc/v10.1.x/middleware/callbacks/end-users",
                                                    "docs/ibc/v10.1.x/middleware/callbacks/events",
                                                    "docs/ibc/v10.1.x/middleware/callbacks/gas",
                                                    "docs/ibc/v10.1.x/middleware/callbacks/integration",
                                                    "docs/ibc/v10.1.x/middleware/callbacks/interfaces",
                                                    "docs/ibc/v10.1.x/middleware/callbacks/overview"
                                                ]
                                            }
                                        ]
                                    },
                                    {
                                        "group": "Security",
                                        "pages": []
                                    }
                                ]
                            },
                            {
                                "tab": "Release Notes",
                                "pages": [
                                    "docs/ibc/v10.1.x/changelog/release-notes"
                                ]
                            }
                        ]
                    },
                    {
                        "version": "v8.5.x",
                        "tabs": [
                            {
                                "tab": "Documentation",
                                "groups": [
                                    {
                                        "group": "Inter-Blockchain Communication Protocol",
                                        "pages": [
                                            "docs/ibc/v8.5.x/intro"
                                        ]
                                    },
                                    {
                                        "group": "IBC Core",
                                        "pages": [
                                            "docs/ibc/v8.5.x/ibc/overview",
                                            {
                                                "group": "Core Concepts",
                                                "pages": [
                                                    "docs/ibc/v8.5.x/ibc/capability-module",
                                                    "docs/ibc/v8.5.x/ibc/channel-upgrades",
                                                    "docs/ibc/v8.5.x/ibc/integration",
                                                    "docs/ibc/v8.5.x/ibc/proposals",
                                                    "docs/ibc/v8.5.x/ibc/proto-docs",
                                                    "docs/ibc/v8.5.x/ibc/relayer",
                                                    "docs/ibc/v8.5.x/ibc/roadmap",
                                                    "docs/ibc/v8.5.x/ibc/troubleshooting"
                                                ]
                                            },
                                            {
                                                "group": "Apps",
                                                "pages": [
                                                    "docs/ibc/v8.5.x/ibc/apps/apps",
                                                    "docs/ibc/v8.5.x/ibc/apps/bindports",
                                                    "docs/ibc/v8.5.x/ibc/apps/ibcmodule",
                                                    "docs/ibc/v8.5.x/ibc/apps/keeper",
                                                    "docs/ibc/v8.5.x/ibc/apps/packets_acks",
                                                    "docs/ibc/v8.5.x/ibc/apps/routing"
                                                ]
                                            },
                                            {
                                                "group": "Middleware",
                                                "pages": [
                                                    "docs/ibc/v8.5.x/ibc/middleware/develop",
                                                    "docs/ibc/v8.5.x/ibc/middleware/integration",
                                                    "docs/ibc/v8.5.x/ibc/middleware/overview"
                                                ]
                                            },
                                            {
                                                "group": "Upgrades",
                                                "pages": [
                                                    "docs/ibc/v8.5.x/ibc/upgrades/developer-guide",
                                                    "docs/ibc/v8.5.x/ibc/upgrades/genesis-restart",
                                                    "docs/ibc/v8.5.x/ibc/upgrades/intro",
                                                    "docs/ibc/v8.5.x/ibc/upgrades/quick-guide"
                                                ]
                                            }
                                        ]
                                    },
                                    {
                                        "group": "IBC Migrations",
                                        "pages": [
                                            "docs/ibc/v8.5.x/migrations/migration.template",
                                            {
                                                "group": "Version Upgrades",
                                                "pages": [
                                                    "docs/ibc/v8.5.x/migrations/v8-to-v8_1",
                                                    "docs/ibc/v8.5.x/migrations/v7-to-v8",
                                                    "docs/ibc/v8.5.x/migrations/v7_2-to-v7_3",
                                                    "docs/ibc/v8.5.x/migrations/v7-to-v7_1",
                                                    "docs/ibc/v8.5.x/migrations/v6-to-v7",
                                                    "docs/ibc/v8.5.x/migrations/v5-to-v6",
                                                    "docs/ibc/v8.5.x/migrations/v4-to-v5",
                                                    "docs/ibc/v8.5.x/migrations/v3-to-v4",
                                                    "docs/ibc/v8.5.x/migrations/v2-to-v3",
                                                    "docs/ibc/v8.5.x/migrations/v1-to-v2"
                                                ]
                                            },
                                            {
                                                "group": "Additional Migration Guides",
                                                "pages": [
                                                    "docs/ibc/v8.5.x/migrations/sdk-to-v1",
                                                    "docs/ibc/v8.5.x/migrations/support-denoms-with-slashes"
                                                ]
                                            }
                                        ]
                                    },
                                    {
                                        "group": "IBC Apps",
                                        "pages": [
                                            {
                                                "group": "Interchain Accounts",
                                                "pages": [
                                                    "docs/ibc/v8.5.x/apps/interchain-accounts/active-channels",
                                                    "docs/ibc/v8.5.x/apps/interchain-accounts/auth-modules",
                                                    "docs/ibc/v8.5.x/apps/interchain-accounts/client",
                                                    "docs/ibc/v8.5.x/apps/interchain-accounts/development",
                                                    "docs/ibc/v8.5.x/apps/interchain-accounts/integration",
                                                    "docs/ibc/v8.5.x/apps/interchain-accounts/messages",
                                                    "docs/ibc/v8.5.x/apps/interchain-accounts/overview",
                                                    "docs/ibc/v8.5.x/apps/interchain-accounts/parameters",
                                                    "docs/ibc/v8.5.x/apps/interchain-accounts/tx-encoding",
                                                    {
                                                        "group": "Legacy",
                                                        "pages": [
                                                            "docs/ibc/v8.5.x/apps/interchain-accounts/legacy/auth-modules",
                                                            "docs/ibc/v8.5.x/apps/interchain-accounts/legacy/integration",
                                                            "docs/ibc/v8.5.x/apps/interchain-accounts/legacy/keeper-api"
                                                        ]
                                                    }
                                                ]
                                            },
                                            {
                                                "group": "Transfer",
                                                "pages": [
                                                    "docs/ibc/v8.5.x/apps/transfer/authorizations",
                                                    "docs/ibc/v8.5.x/apps/transfer/client",
                                                    "docs/ibc/v8.5.x/apps/transfer/events",
                                                    "docs/ibc/v8.5.x/apps/transfer/messages",
                                                    "docs/ibc/v8.5.x/apps/transfer/metrics",
                                                    "docs/ibc/v8.5.x/apps/transfer/overview",
                                                    "docs/ibc/v8.5.x/apps/transfer/params",
                                                    "docs/ibc/v8.5.x/apps/transfer/state",
                                                    "docs/ibc/v8.5.x/apps/transfer/state-transitions"
                                                ]
                                            }
                                        ]
                                    },
                                    {
                                        "group": "IBC Light Clients",
                                        "pages": [
                                            {
                                                "group": "Developer Guide",
                                                "pages": [
                                                    "docs/ibc/v8.5.x/light-clients/developer-guide/client-state",
                                                    "docs/ibc/v8.5.x/light-clients/developer-guide/consensus-state",
                                                    "docs/ibc/v8.5.x/light-clients/developer-guide/genesis",
                                                    "docs/ibc/v8.5.x/light-clients/developer-guide/overview",
                                                    "docs/ibc/v8.5.x/light-clients/developer-guide/proofs",
                                                    "docs/ibc/v8.5.x/light-clients/developer-guide/proposals",
                                                    "docs/ibc/v8.5.x/light-clients/developer-guide/setup",
                                                    "docs/ibc/v8.5.x/light-clients/developer-guide/updates-and-misbehaviour",
                                                    "docs/ibc/v8.5.x/light-clients/developer-guide/upgrades"
                                                ]
                                            },
                                            {
                                                "group": "Localhost",
                                                "pages": [
                                                    "docs/ibc/v8.5.x/light-clients/localhost/client-state",
                                                    "docs/ibc/v8.5.x/light-clients/localhost/connection",
                                                    "docs/ibc/v8.5.x/light-clients/localhost/integration",
                                                    "docs/ibc/v8.5.x/light-clients/localhost/overview",
                                                    "docs/ibc/v8.5.x/light-clients/localhost/state-verification"
                                                ]
                                            },
                                            {
                                                "group": "Solo Machine",
                                                "pages": [
                                                    "docs/ibc/v8.5.x/light-clients/solomachine/concepts",
                                                    "docs/ibc/v8.5.x/light-clients/solomachine/solomachine",
                                                    "docs/ibc/v8.5.x/light-clients/solomachine/state",
                                                    "docs/ibc/v8.5.x/light-clients/solomachine/state_transitions"
                                                ]
                                            },
                                            {
                                                "group": "WASM",
                                                "pages": [
                                                    "docs/ibc/v8.5.x/light-clients/wasm/client",
                                                    "docs/ibc/v8.5.x/light-clients/wasm/concepts",
                                                    "docs/ibc/v8.5.x/light-clients/wasm/contracts",
                                                    "docs/ibc/v8.5.x/light-clients/wasm/events",
                                                    "docs/ibc/v8.5.x/light-clients/wasm/governance",
                                                    "docs/ibc/v8.5.x/light-clients/wasm/integration",
                                                    "docs/ibc/v8.5.x/light-clients/wasm/messages",
                                                    "docs/ibc/v8.5.x/light-clients/wasm/migrations",
                                                    "docs/ibc/v8.5.x/light-clients/wasm/overview"
                                                ]
                                            }
                                        ]
                                    },
                                    {
                                        "group": "IBC Middleware",
                                        "pages": [
                                            {
                                                "group": "Callbacks",
                                                "pages": [
                                                    "docs/ibc/v8.5.x/middleware/callbacks/end-users",
                                                    "docs/ibc/v8.5.x/middleware/callbacks/events",
                                                    "docs/ibc/v8.5.x/middleware/callbacks/gas",
                                                    "docs/ibc/v8.5.x/middleware/callbacks/integration",
                                                    "docs/ibc/v8.5.x/middleware/callbacks/interfaces",
                                                    "docs/ibc/v8.5.x/middleware/callbacks/overview",
                                                    "docs/ibc/v8.5.x/middleware/ics29-fee/end-users",
                                                    "docs/ibc/v8.5.x/middleware/ics29-fee/events",
                                                    "docs/ibc/v8.5.x/middleware/ics29-fee/fee-distribution",
                                                    "docs/ibc/v8.5.x/middleware/ics29-fee/integration",
                                                    "docs/ibc/v8.5.x/middleware/ics29-fee/msgs",
                                                    "docs/ibc/v8.5.x/middleware/ics29-fee/overview"
                                                ]
                                            }
                                        ]
                                    },
                                    {
                                        "group": "Security",
                                        "pages": [
                                            "docs/ibc/v8.5.x/security-audits"
                                        ]
                                    }
                                ]
                            },
                            {
                                "tab": "Release Notes",
                                "pages": [
                                    "docs/ibc/v8.5.x/changelog/release-notes"
                                ]
                            }
                        ]
                    },
                    {
                        "version": "v7.8.x",
                        "tabs": [
                            {
                                "tab": "Documentation",
                                "groups": [
                                    {
                                        "group": "IBC Protocol",
                                        "pages": [
                                            "docs/ibc/v7.8.x/intro"
                                        ]
                                    },
                                    {
                                        "group": "IBC Core",
                                        "pages": [
                                            "docs/ibc/v7.8.x/ibc/overview",
                                            {
                                                "group": "Core Concepts",
                                                "pages": [
                                                    "docs/ibc/v7.8.x/ibc/integration",
                                                    "docs/ibc/v7.8.x/ibc/proposals",
                                                    "docs/ibc/v7.8.x/ibc/proto-docs",
                                                    "docs/ibc/v7.8.x/ibc/relayer",
                                                    "docs/ibc/v7.8.x/ibc/roadmap",
                                                    "docs/ibc/v7.8.x/ibc/troubleshooting"
                                                ]
                                            },
                                            {
                                                "group": "Apps",
                                                "pages": [
                                                    "docs/ibc/v7.8.x/ibc/apps/apps",
                                                    "docs/ibc/v7.8.x/ibc/apps/bindports",
                                                    "docs/ibc/v7.8.x/ibc/apps/ibcmodule",
                                                    "docs/ibc/v7.8.x/ibc/apps/keeper",
                                                    "docs/ibc/v7.8.x/ibc/apps/packets_acks",
                                                    "docs/ibc/v7.8.x/ibc/apps/routing"
                                                ]
                                            },
                                            {
                                                "group": "Middleware",
                                                "pages": [
                                                    "docs/ibc/v7.8.x/ibc/middleware/develop",
                                                    "docs/ibc/v7.8.x/ibc/middleware/integration"
                                                ]
                                            },
                                            {
                                                "group": "Upgrades",
                                                "pages": [
                                                    "docs/ibc/v7.8.x/ibc/upgrades/developer-guide",
                                                    "docs/ibc/v7.8.x/ibc/upgrades/genesis-restart",
                                                    "docs/ibc/v7.8.x/ibc/upgrades/intro",
                                                    "docs/ibc/v7.8.x/ibc/upgrades/quick-guide"
                                                ]
                                            }
                                        ]
                                    },
                                    {
                                        "group": "IBC Migrations",
                                        "pages": [
                                            {
                                                "group": "Version Upgrades",
                                                "pages": [
                                                    "docs/ibc/v7.8.x/migrations/v7_2-to-v7_3",
                                                    "docs/ibc/v7.8.x/migrations/v7-to-v7_1",
                                                    "docs/ibc/v7.8.x/migrations/v6-to-v7",
                                                    "docs/ibc/v7.8.x/migrations/v5-to-v6",
                                                    "docs/ibc/v7.8.x/migrations/v4-to-v5",
                                                    "docs/ibc/v7.8.x/migrations/v3-to-v4",
                                                    "docs/ibc/v7.8.x/migrations/v2-to-v3",
                                                    "docs/ibc/v7.8.x/migrations/v1-to-v2"
                                                ]
                                            },
                                            {
                                                "group": "Additional Migration Guides",
                                                "pages": [
                                                    "docs/ibc/v7.8.x/migrations/sdk-to-v1",
                                                    "docs/ibc/v7.8.x/migrations/support-denoms-with-slashes"
                                                ]
                                            }
                                        ]
                                    },
                                    {
                                        "group": "IBC Apps",
                                        "pages": [
                                            {
                                                "group": "Interchain Accounts",
                                                "pages": [
                                                    "docs/ibc/v7.8.x/apps/interchain-accounts/active-channels",
                                                    "docs/ibc/v7.8.x/apps/interchain-accounts/auth-modules",
                                                    "docs/ibc/v7.8.x/apps/interchain-accounts/client",
                                                    "docs/ibc/v7.8.x/apps/interchain-accounts/development",
                                                    "docs/ibc/v7.8.x/apps/interchain-accounts/integration",
                                                    "docs/ibc/v7.8.x/apps/interchain-accounts/messages",
                                                    "docs/ibc/v7.8.x/apps/interchain-accounts/overview",
                                                    "docs/ibc/v7.8.x/apps/interchain-accounts/parameters",
                                                    "docs/ibc/v7.8.x/apps/interchain-accounts/tx-encoding",
                                                    {
                                                        "group": "Legacy",
                                                        "pages": [
                                                            "docs/ibc/v7.8.x/apps/interchain-accounts/legacy/auth-modules",
                                                            "docs/ibc/v7.8.x/apps/interchain-accounts/legacy/integration",
                                                            "docs/ibc/v7.8.x/apps/interchain-accounts/legacy/keeper-api"
                                                        ]
                                                    }
                                                ]
                                            },
                                            {
                                                "group": "Transfer",
                                                "pages": [
                                                    "docs/ibc/v7.8.x/apps/transfer/authorizations",
                                                    "docs/ibc/v7.8.x/apps/transfer/client",
                                                    "docs/ibc/v7.8.x/apps/transfer/events",
                                                    "docs/ibc/v7.8.x/apps/transfer/messages",
                                                    "docs/ibc/v7.8.x/apps/transfer/metrics",
                                                    "docs/ibc/v7.8.x/apps/transfer/overview",
                                                    "docs/ibc/v7.8.x/apps/transfer/params",
                                                    "docs/ibc/v7.8.x/apps/transfer/state",
                                                    "docs/ibc/v7.8.x/apps/transfer/state-transitions"
                                                ]
                                            }
                                        ]
                                    },
                                    {
                                        "group": "IBC Light Clients",
                                        "pages": [
                                            {
                                                "group": "Developer Guide",
                                                "pages": [
                                                    "docs/ibc/v7.8.x/light-clients/developer-guide/client-state",
                                                    "docs/ibc/v7.8.x/light-clients/developer-guide/consensus-state",
                                                    "docs/ibc/v7.8.x/light-clients/developer-guide/genesis",
                                                    "docs/ibc/v7.8.x/light-clients/developer-guide/overview",
                                                    "docs/ibc/v7.8.x/light-clients/developer-guide/proofs",
                                                    "docs/ibc/v7.8.x/light-clients/developer-guide/proposals",
                                                    "docs/ibc/v7.8.x/light-clients/developer-guide/setup",
                                                    "docs/ibc/v7.8.x/light-clients/developer-guide/updates-and-misbehaviour",
                                                    "docs/ibc/v7.8.x/light-clients/developer-guide/upgrades"
                                                ]
                                            },
                                            {
                                                "group": "Localhost",
                                                "pages": [
                                                    "docs/ibc/v7.8.x/light-clients/localhost/client-state",
                                                    "docs/ibc/v7.8.x/light-clients/localhost/connection",
                                                    "docs/ibc/v7.8.x/light-clients/localhost/integration",
                                                    "docs/ibc/v7.8.x/light-clients/localhost/overview",
                                                    "docs/ibc/v7.8.x/light-clients/localhost/state-verification"
                                                ]
                                            },
                                            {
                                                "group": "Solo Machine",
                                                "pages": [
                                                    "docs/ibc/v7.8.x/light-clients/solomachine/concepts",
                                                    "docs/ibc/v7.8.x/light-clients/solomachine/solomachine",
                                                    "docs/ibc/v7.8.x/light-clients/solomachine/state",
                                                    "docs/ibc/v7.8.x/light-clients/solomachine/state_transitions"
                                                ]
                                            },
                                            {
                                                "group": "WASM",
                                                "pages": [
                                                    "docs/ibc/v7.8.x/light-clients/wasm/client",
                                                    "docs/ibc/v7.8.x/light-clients/wasm/concepts",
                                                    "docs/ibc/v7.8.x/light-clients/wasm/contracts",
                                                    "docs/ibc/v7.8.x/light-clients/wasm/events",
                                                    "docs/ibc/v7.8.x/light-clients/wasm/governance",
                                                    "docs/ibc/v7.8.x/light-clients/wasm/integration",
                                                    "docs/ibc/v7.8.x/light-clients/wasm/messages",
                                                    "docs/ibc/v7.8.x/light-clients/wasm/overview"
                                                ]
                                            }
                                        ]
                                    },
                                    {
                                        "group": "IBC Middleware",
                                        "pages": [
                                            {
                                                "group": "Callbacks",
                                                "pages": [
                                                    "docs/ibc/v7.8.x/middleware/callbacks/end-users",
                                                    "docs/ibc/v7.8.x/middleware/callbacks/events",
                                                    "docs/ibc/v7.8.x/middleware/callbacks/gas",
                                                    "docs/ibc/v7.8.x/middleware/callbacks/integration",
                                                    "docs/ibc/v7.8.x/middleware/callbacks/interfaces",
                                                    "docs/ibc/v7.8.x/middleware/callbacks/overview",
                                                    "docs/ibc/v7.8.x/middleware/ics29-fee/end-users",
                                                    "docs/ibc/v7.8.x/middleware/ics29-fee/events",
                                                    "docs/ibc/v7.8.x/middleware/ics29-fee/fee-distribution",
                                                    "docs/ibc/v7.8.x/middleware/ics29-fee/integration",
                                                    "docs/ibc/v7.8.x/middleware/ics29-fee/msgs",
                                                    "docs/ibc/v7.8.x/middleware/ics29-fee/overview"
                                                ]
                                            }
                                        ]
                                    }
                                ]
                            },
                            {
                                "tab": "Release Notes",
                                "pages": [
                                    "docs/ibc/v7.8.x/changelog/release-notes"
                                ]
                            }
                        ]
                    },
                    {
                        "version": "v6.3.x",
                        "tabs": [
                            {
                                "tab": "Documentation",
                                "groups": [
                                    {
                                        "group": "IBC Protocol",
                                        "pages": [
                                            "docs/ibc/v6.3.x/intro"
                                        ]
                                    },
                                    {
                                        "group": "IBC Core",
                                        "pages": [
                                            "docs/ibc/v6.3.x/ibc/overview",
                                            {
                                                "group": "Core Concepts",
                                                "pages": [
                                                    "docs/ibc/v6.3.x/ibc/integration",
                                                    "docs/ibc/v6.3.x/ibc/proposals",
                                                    "docs/ibc/v6.3.x/ibc/proto-docs",
                                                    "docs/ibc/v6.3.x/ibc/relayer",
                                                    "docs/ibc/v6.3.x/ibc/roadmap"
                                                ]
                                            },
                                            {
                                                "group": "Apps",
                                                "pages": [
                                                    "docs/ibc/v6.3.x/ibc/apps/apps",
                                                    "docs/ibc/v6.3.x/ibc/apps/bindports",
                                                    "docs/ibc/v6.3.x/ibc/apps/ibcmodule",
                                                    "docs/ibc/v6.3.x/ibc/apps/keeper",
                                                    "docs/ibc/v6.3.x/ibc/apps/packets_acks",
                                                    "docs/ibc/v6.3.x/ibc/apps/routing"
                                                ]
                                            },
                                            {
                                                "group": "Middleware",
                                                "pages": [
                                                    "docs/ibc/v6.3.x/ibc/middleware/develop",
                                                    "docs/ibc/v6.3.x/ibc/middleware/integration"
                                                ]
                                            },
                                            {
                                                "group": "Upgrades",
                                                "pages": [
                                                    "docs/ibc/v6.3.x/ibc/upgrades/developer-guide",
                                                    "docs/ibc/v6.3.x/ibc/upgrades/genesis-restart",
                                                    "docs/ibc/v6.3.x/ibc/upgrades/intro",
                                                    "docs/ibc/v6.3.x/ibc/upgrades/quick-guide"
                                                ]
                                            }
                                        ]
                                    },
                                    {
                                        "group": "IBC Migrations",
                                        "pages": [
                                            {
                                                "group": "Version Upgrades",
                                                "pages": [
                                                    "docs/ibc/v6.3.x/migrations/v5-to-v6",
                                                    "docs/ibc/v6.3.x/migrations/v4-to-v5",
                                                    "docs/ibc/v6.3.x/migrations/v3-to-v4",
                                                    "docs/ibc/v6.3.x/migrations/v2-to-v3",
                                                    "docs/ibc/v6.3.x/migrations/v1-to-v2"
                                                ]
                                            },
                                            {
                                                "group": "Additional Migration Guides",
                                                "pages": [
                                                    "docs/ibc/v6.3.x/migrations/sdk-to-v1",
                                                    "docs/ibc/v6.3.x/migrations/support-denoms-with-slashes"
                                                ]
                                            }
                                        ]
                                    },
                                    {
                                        "group": "IBC Apps",
                                        "pages": [
                                            {
                                                "group": "Interchain Accounts",
                                                "pages": [
                                                    "docs/ibc/v6.3.x/apps/interchain-accounts/active-channels",
                                                    "docs/ibc/v6.3.x/apps/interchain-accounts/auth-modules",
                                                    "docs/ibc/v6.3.x/apps/interchain-accounts/client",
                                                    "docs/ibc/v6.3.x/apps/interchain-accounts/development",
                                                    "docs/ibc/v6.3.x/apps/interchain-accounts/integration",
                                                    "docs/ibc/v6.3.x/apps/interchain-accounts/messages",
                                                    "docs/ibc/v6.3.x/apps/interchain-accounts/overview",
                                                    "docs/ibc/v6.3.x/apps/interchain-accounts/parameters",
                                                    {
                                                        "group": "Legacy",
                                                        "pages": [
                                                            "docs/ibc/v6.3.x/apps/interchain-accounts/legacy/auth-modules",
                                                            "docs/ibc/v6.3.x/apps/interchain-accounts/legacy/integration",
                                                            "docs/ibc/v6.3.x/apps/interchain-accounts/legacy/keeper-api"
                                                        ]
                                                    }
                                                ]
                                            },
                                            {
                                                "group": "Transfer",
                                                "pages": [
                                                    "docs/ibc/v6.3.x/apps/transfer/authorizations",
                                                    "docs/ibc/v6.3.x/apps/transfer/events",
                                                    "docs/ibc/v6.3.x/apps/transfer/messages",
                                                    "docs/ibc/v6.3.x/apps/transfer/metrics",
                                                    "docs/ibc/v6.3.x/apps/transfer/overview",
                                                    "docs/ibc/v6.3.x/apps/transfer/params",
                                                    "docs/ibc/v6.3.x/apps/transfer/state",
                                                    "docs/ibc/v6.3.x/apps/transfer/state-transitions"
                                                ]
                                            }
                                        ]
                                    },
                                    {
                                        "group": "IBC Middleware",
                                        "pages": [
                                            {
                                                "group": "Callbacks",
                                                "pages": [
                                                    "docs/ibc/v6.3.x/middleware/ics29-fee/end-users",
                                                    "docs/ibc/v6.3.x/middleware/ics29-fee/events",
                                                    "docs/ibc/v6.3.x/middleware/ics29-fee/fee-distribution",
                                                    "docs/ibc/v6.3.x/middleware/ics29-fee/integration",
                                                    "docs/ibc/v6.3.x/middleware/ics29-fee/msgs",
                                                    "docs/ibc/v6.3.x/middleware/ics29-fee/overview"
                                                ]
                                            }
                                        ]
                                    }
                                ]
                            },
                            {
                                "tab": "Release Notes",
                                "pages": [
                                    "docs/ibc/v6.3.x/changelog/release-notes"
                                ]
                            }
                        ]
                    },
                    {
                        "version": "v5.4.x",
                        "tabs": [
                            {
                                "tab": "Documentation",
                                "groups": [
                                    {
                                        "group": "IBC Protocol",
                                        "pages": [
                                            "docs/ibc/v5.4.x/intro"
                                        ]
                                    },
                                    {
                                        "group": "IBC Core",
                                        "pages": [
                                            "docs/ibc/v5.4.x/ibc/overview",
                                            {
                                                "group": "Core Concepts",
                                                "pages": [
                                                    "docs/ibc/v5.4.x/ibc/integration",
                                                    "docs/ibc/v5.4.x/ibc/proposals",
                                                    "docs/ibc/v5.4.x/ibc/proto-docs",
                                                    "docs/ibc/v5.4.x/ibc/relayer",
                                                    "docs/ibc/v5.4.x/ibc/roadmap"
                                                ]
                                            },
                                            {
                                                "group": "Apps",
                                                "pages": [
                                                    "docs/ibc/v5.4.x/ibc/apps/apps",
                                                    "docs/ibc/v5.4.x/ibc/apps/bindports",
                                                    "docs/ibc/v5.4.x/ibc/apps/ibcmodule",
                                                    "docs/ibc/v5.4.x/ibc/apps/keeper",
                                                    "docs/ibc/v5.4.x/ibc/apps/packets_acks",
                                                    "docs/ibc/v5.4.x/ibc/apps/routing"
                                                ]
                                            },
                                            {
                                                "group": "Middleware",
                                                "pages": [
                                                    "docs/ibc/v5.4.x/ibc/middleware/develop",
                                                    "docs/ibc/v5.4.x/ibc/middleware/integration"
                                                ]
                                            },
                                            {
                                                "group": "Upgrades",
                                                "pages": [
                                                    "docs/ibc/v5.4.x/ibc/upgrades/developer-guide",
                                                    "docs/ibc/v5.4.x/ibc/upgrades/genesis-restart",
                                                    "docs/ibc/v5.4.x/ibc/upgrades/intro",
                                                    "docs/ibc/v5.4.x/ibc/upgrades/quick-guide"
                                                ]
                                            }
                                        ]
                                    },
                                    {
                                        "group": "IBC Migrations",
                                        "pages": [
                                            {
                                                "group": "Version Upgrades",
                                                "pages": [
                                                    "docs/ibc/v5.4.x/migrations/v3-to-v4",
                                                    "docs/ibc/v5.4.x/migrations/v2-to-v3",
                                                    "docs/ibc/v5.4.x/migrations/v1-to-v2"
                                                ]
                                            },
                                            {
                                                "group": "Additional Migration Guides",
                                                "pages": [
                                                    "docs/ibc/v5.4.x/migrations/sdk-to-v1",
                                                    "docs/ibc/v5.4.x/migrations/support-denoms-with-slashes"
                                                ]
                                            }
                                        ]
                                    },
                                    {
                                        "group": "IBC Apps",
                                        "pages": [
                                            {
                                                "group": "Interchain Accounts",
                                                "pages": [
                                                    "docs/ibc/v5.4.x/apps/interchain-accounts/active-channels",
                                                    "docs/ibc/v5.4.x/apps/interchain-accounts/auth-modules",
                                                    "docs/ibc/v5.4.x/apps/interchain-accounts/integration",
                                                    "docs/ibc/v5.4.x/apps/interchain-accounts/overview",
                                                    "docs/ibc/v5.4.x/apps/interchain-accounts/parameters",
                                                    "docs/ibc/v5.4.x/apps/interchain-accounts/transactions"
                                                ]
                                            },
                                            {
                                                "group": "Transfer",
                                                "pages": [
                                                    "docs/ibc/v5.4.x/apps/transfer/events",
                                                    "docs/ibc/v5.4.x/apps/transfer/messages",
                                                    "docs/ibc/v5.4.x/apps/transfer/metrics",
                                                    "docs/ibc/v5.4.x/apps/transfer/overview",
                                                    "docs/ibc/v5.4.x/apps/transfer/params",
                                                    "docs/ibc/v5.4.x/apps/transfer/state",
                                                    "docs/ibc/v5.4.x/apps/transfer/state-transitions"
                                                ]
                                            }
                                        ]
                                    },
                                    {
                                        "group": "IBC Middleware",
                                        "pages": [
                                            {
                                                "group": "Callbacks",
                                                "pages": [
                                                    "docs/ibc/v5.4.x/middleware/ics29-fee/end-users",
                                                    "docs/ibc/v5.4.x/middleware/ics29-fee/events",
                                                    "docs/ibc/v5.4.x/middleware/ics29-fee/fee-distribution",
                                                    "docs/ibc/v5.4.x/middleware/ics29-fee/integration",
                                                    "docs/ibc/v5.4.x/middleware/ics29-fee/msgs",
                                                    "docs/ibc/v5.4.x/middleware/ics29-fee/overview"
                                                ]
                                            }
                                        ]
                                    }
                                ]
                            },
                            {
                                "tab": "Release Notes",
                                "pages": [
                                    "docs/ibc/v5.4.x/changelog/release-notes"
                                ]
                            }
                        ]
                    },
                    {
                        "version": "v4.6.x",
                        "tabs": [
                            {
                                "tab": "Documentation",
                                "groups": [
                                    {
                                        "group": "IBC Protocol",
                                        "pages": [
                                            "docs/ibc/v4.6.x/intro"
                                        ]
                                    },
                                    {
                                        "group": "IBC Core",
                                        "pages": [
                                            "docs/ibc/v4.6.x/ibc/overview",
                                            {
                                                "group": "Core Concepts",
                                                "pages": [
                                                    "docs/ibc/v4.6.x/ibc/integration",
                                                    "docs/ibc/v4.6.x/ibc/proposals",
                                                    "docs/ibc/v4.6.x/ibc/proto-docs",
                                                    "docs/ibc/v4.6.x/ibc/relayer",
                                                    "docs/ibc/v4.6.x/ibc/roadmap"
                                                ]
                                            },
                                            {
                                                "group": "Apps",
                                                "pages": [
                                                    "docs/ibc/v4.6.x/ibc/apps/apps",
                                                    "docs/ibc/v4.6.x/ibc/apps/bindports",
                                                    "docs/ibc/v4.6.x/ibc/apps/ibcmodule",
                                                    "docs/ibc/v4.6.x/ibc/apps/keeper",
                                                    "docs/ibc/v4.6.x/ibc/apps/packets_acks",
                                                    "docs/ibc/v4.6.x/ibc/apps/routing"
                                                ]
                                            },
                                            {
                                                "group": "Middleware",
                                                "pages": [
                                                    "docs/ibc/v4.6.x/ibc/middleware/develop",
                                                    "docs/ibc/v4.6.x/ibc/middleware/integration"
                                                ]
                                            },
                                            {
                                                "group": "Upgrades",
                                                "pages": [
                                                    "docs/ibc/v4.6.x/ibc/upgrades/developer-guide",
                                                    "docs/ibc/v4.6.x/ibc/upgrades/genesis-restart",
                                                    "docs/ibc/v4.6.x/ibc/upgrades/intro",
                                                    "docs/ibc/v4.6.x/ibc/upgrades/quick-guide"
                                                ]
                                            }
                                        ]
                                    },
                                    {
                                        "group": "IBC Migrations",
                                        "pages": [
                                            {
                                                "group": "Version Upgrades",
                                                "pages": [
                                                    "docs/ibc/v4.6.x/migrations/v3-to-v4",
                                                    "docs/ibc/v4.6.x/migrations/v2-to-v3",
                                                    "docs/ibc/v4.6.x/migrations/v1-to-v2"
                                                ]
                                            },
                                            {
                                                "group": "Additional Migration Guides",
                                                "pages": [
                                                    "docs/ibc/v4.6.x/migrations/sdk-to-v1",
                                                    "docs/ibc/v4.6.x/migrations/support-denoms-with-slashes"
                                                ]
                                            }
                                        ]
                                    },
                                    {
                                        "group": "IBC Apps",
                                        "pages": [
                                            {
                                                "group": "Interchain Accounts",
                                                "pages": [
                                                    "docs/ibc/v4.6.x/apps/interchain-accounts/active-channels",
                                                    "docs/ibc/v4.6.x/apps/interchain-accounts/auth-modules",
                                                    "docs/ibc/v4.6.x/apps/interchain-accounts/integration",
                                                    "docs/ibc/v4.6.x/apps/interchain-accounts/overview",
                                                    "docs/ibc/v4.6.x/apps/interchain-accounts/parameters",
                                                    "docs/ibc/v4.6.x/apps/interchain-accounts/transactions"
                                                ]
                                            },
                                            {
                                                "group": "Transfer",
                                                "pages": [
                                                    "docs/ibc/v4.6.x/apps/transfer/events",
                                                    "docs/ibc/v4.6.x/apps/transfer/messages",
                                                    "docs/ibc/v4.6.x/apps/transfer/metrics",
                                                    "docs/ibc/v4.6.x/apps/transfer/overview",
                                                    "docs/ibc/v4.6.x/apps/transfer/params",
                                                    "docs/ibc/v4.6.x/apps/transfer/state",
                                                    "docs/ibc/v4.6.x/apps/transfer/state-transitions"
                                                ]
                                            }
                                        ]
                                    },
                                    {
                                        "group": "IBC Middleware",
                                        "pages": [
                                            {
                                                "group": "Callbacks",
                                                "pages": [
                                                    "docs/ibc/v4.6.x/middleware/ics29-fee/end-users",
                                                    "docs/ibc/v4.6.x/middleware/ics29-fee/events",
                                                    "docs/ibc/v4.6.x/middleware/ics29-fee/fee-distribution",
                                                    "docs/ibc/v4.6.x/middleware/ics29-fee/integration",
                                                    "docs/ibc/v4.6.x/middleware/ics29-fee/msgs",
                                                    "docs/ibc/v4.6.x/middleware/ics29-fee/overview"
                                                ]
                                            }
                                        ]
                                    }
                                ]
                            },
                            {
                                "tab": "Release Notes",
                                "pages": [
                                    "docs/ibc/v4.6.x/changelog/release-notes"
                                ]
                            }
                        ]
                    },
                    {
                        "version": "next",
                        "tabs": [
                            {
                                "tab": "Documentation",
                                "groups": [
                                    {
                                        "group": "IBC Protocol",
                                        "pages": [
                                            "docs/ibc/next/intro"
                                        ]
                                    },
                                    {
                                        "group": "IBC Core",
                                        "pages": [
                                            "docs/ibc/next/ibc/overview",
                                            {
                                                "group": "Core Concepts",
                                                "pages": [
                                                    "docs/ibc/next/ibc/best-practices",
                                                    "docs/ibc/next/ibc/integration",
                                                    "docs/ibc/next/ibc/permissioning",
                                                    "docs/ibc/next/ibc/relayer"
                                                ]
                                            },
                                            {
                                                "group": "Apps",
                                                "pages": [
                                                    "docs/ibc/next/ibc/apps/apps",
                                                    "docs/ibc/next/ibc/apps/bindports",
                                                    "docs/ibc/next/ibc/apps/ibcmodule",
                                                    "docs/ibc/next/ibc/apps/ibcv2apps",
                                                    "docs/ibc/next/ibc/apps/keeper",
                                                    "docs/ibc/next/ibc/apps/packets_acks",
                                                    "docs/ibc/next/ibc/apps/routing",
                                                    "docs/ibc/next/ibc/apps/address-codec"
                                                ]
                                            },
                                            {
                                                "group": "Middleware",
                                                "pages": [
                                                    "docs/ibc/next/ibc/middleware/develop",
                                                    "docs/ibc/next/ibc/middleware/developIBCv2",
                                                    "docs/ibc/next/ibc/middleware/integration",
                                                    "docs/ibc/next/ibc/middleware/overview"
                                                ]
                                            },
                                            {
                                                "group": "Upgrades",
                                                "pages": [
                                                    "docs/ibc/next/ibc/upgrades/developer-guide",
                                                    "docs/ibc/next/ibc/upgrades/genesis-restart",
                                                    "docs/ibc/next/ibc/upgrades/intro",
                                                    "docs/ibc/next/ibc/upgrades/quick-guide"
                                                ]
                                            }
                                        ]
                                    },
                                    {
                                        "group": "IBC Migrations",
                                        "pages": [
                                            "docs/ibc/next/migrations/migration.template",
                                            {
                                                "group": "Version Upgrades",
                                                "pages": [
                                                    "docs/ibc/next/migrations/v10-to-v11",
                                                    "docs/ibc/next/migrations/v8_1-to-v10",
                                                    "docs/ibc/next/migrations/v8-to-v8_1",
                                                    "docs/ibc/next/migrations/v7-to-v8",
                                                    "docs/ibc/next/migrations/v7_2-to-v7_3",
                                                    "docs/ibc/next/migrations/v7-to-v7_1",
                                                    "docs/ibc/next/migrations/v6-to-v7",
                                                    "docs/ibc/next/migrations/v5-to-v6",
                                                    "docs/ibc/next/migrations/v4-to-v5",
                                                    "docs/ibc/next/migrations/v3-to-v4",
                                                    "docs/ibc/next/migrations/v2-to-v3",
                                                    "docs/ibc/next/migrations/v1-to-v2"
                                                ]
                                            },
                                            {
                                                "group": "Additional Migration Guides",
                                                "pages": [
                                                    "docs/ibc/next/migrations/sdk-to-v1",
                                                    "docs/ibc/next/migrations/support-denoms-with-slashes",
                                                    "docs/ibc/next/migrations/support-stackbuilder"
                                                ]
                                            }
                                        ]
                                    },
                                    {
                                        "group": "IBC Light Clients",
                                        "pages": [
                                            "docs/ibc/next/light-clients/proposals",
                                            {
                                                "group": "Developer Guide",
                                                "pages": [
                                                    "docs/ibc/next/light-clients/developer-guide/client-state",
                                                    "docs/ibc/next/light-clients/developer-guide/consensus-state",
                                                    "docs/ibc/next/light-clients/developer-guide/light-client-module",
                                                    "docs/ibc/next/light-clients/developer-guide/overview",
                                                    "docs/ibc/next/light-clients/developer-guide/proofs",
                                                    "docs/ibc/next/light-clients/developer-guide/proposals",
                                                    "docs/ibc/next/light-clients/developer-guide/setup",
                                                    "docs/ibc/next/light-clients/developer-guide/updates-and-misbehaviour",
                                                    "docs/ibc/next/light-clients/developer-guide/upgrades"
                                                ]
                                            },
                                            {
                                                "group": "Localhost",
                                                "pages": [
                                                    "docs/ibc/next/light-clients/localhost/client-state",
                                                    "docs/ibc/next/light-clients/localhost/connection",
                                                    "docs/ibc/next/light-clients/localhost/integration",
                                                    "docs/ibc/next/light-clients/localhost/overview",
                                                    "docs/ibc/next/light-clients/localhost/state-verification"
                                                ]
                                            },
                                            {
                                                "group": "Solo Machine",
                                                "pages": [
                                                    "docs/ibc/next/light-clients/solomachine/concepts",
                                                    "docs/ibc/next/light-clients/solomachine/solomachine",
                                                    "docs/ibc/next/light-clients/solomachine/state",
                                                    "docs/ibc/next/light-clients/solomachine/state_transitions"
                                                ]
                                            },
                                            {
                                                "group": "Tendermint",
                                                "pages": [
                                                    "docs/ibc/next/light-clients/tendermint/overview"
                                                ]
                                            },
                                            {
                                                "group": "WASM",
                                                "pages": [
                                                    "docs/ibc/next/light-clients/wasm/client",
                                                    "docs/ibc/next/light-clients/wasm/concepts",
                                                    "docs/ibc/next/light-clients/wasm/contracts",
                                                    "docs/ibc/next/light-clients/wasm/events",
                                                    "docs/ibc/next/light-clients/wasm/governance",
                                                    "docs/ibc/next/light-clients/wasm/integration",
                                                    "docs/ibc/next/light-clients/wasm/messages",
                                                    "docs/ibc/next/light-clients/wasm/migrations",
                                                    "docs/ibc/next/light-clients/wasm/overview"
                                                ]
                                            }
                                        ]
                                    },
                                    {
                                        "group": "IBC Apps",
                                        "pages": [
                                            {
                                                "group": "Interchain Accounts",
                                                "pages": [
                                                    "docs/ibc/next/apps/interchain-accounts/active-channels",
                                                    "docs/ibc/next/apps/interchain-accounts/auth-modules",
                                                    "docs/ibc/next/apps/interchain-accounts/client",
                                                    "docs/ibc/next/apps/interchain-accounts/development",
                                                    "docs/ibc/next/apps/interchain-accounts/integration",
                                                    "docs/ibc/next/apps/interchain-accounts/messages",
                                                    "docs/ibc/next/apps/interchain-accounts/overview",
                                                    "docs/ibc/next/apps/interchain-accounts/parameters",
                                                    "docs/ibc/next/apps/interchain-accounts/tx-encoding",
                                                    {
                                                        "group": "Legacy",
                                                        "pages": [
                                                            "docs/ibc/next/apps/interchain-accounts/legacy/auth-modules",
                                                            "docs/ibc/next/apps/interchain-accounts/legacy/integration",
                                                            "docs/ibc/next/apps/interchain-accounts/legacy/keeper-api"
                                                        ]
                                                    }
                                                ]
                                            },
                                            {
                                                "group": "Transfer",
                                                "pages": [
                                                    "docs/ibc/next/apps/transfer/IBCv2-transfer",
                                                    "docs/ibc/next/apps/transfer/authorizations",
                                                    "docs/ibc/next/apps/transfer/client",
                                                    "docs/ibc/next/apps/transfer/events",
                                                    "docs/ibc/next/apps/transfer/messages",
                                                    "docs/ibc/next/apps/transfer/metrics",
                                                    "docs/ibc/next/apps/transfer/overview",
                                                    "docs/ibc/next/apps/transfer/params",
                                                    "docs/ibc/next/apps/transfer/state",
                                                    "docs/ibc/next/apps/transfer/state-transitions"
                                                ]
                                            }
                                        ]
                                    },
                                    {
                                        "group": "IBC Middleware",
                                        "pages": [
                                            {
                                                "group": "Callbacks",
                                                "pages": [
                                                    "docs/ibc/next/middleware/callbacks/callbacks-IBCv2",
                                                    "docs/ibc/next/middleware/callbacks/end-users",
                                                    "docs/ibc/next/middleware/callbacks/events",
                                                    "docs/ibc/next/middleware/callbacks/gas",
                                                    "docs/ibc/next/middleware/callbacks/integration",
                                                    "docs/ibc/next/middleware/callbacks/interfaces",
                                                    "docs/ibc/next/middleware/callbacks/overview",
                                                    "docs/ibc/next/middleware/packet-forward-middleware/example-usage",
                                                    "docs/ibc/next/middleware/packet-forward-middleware/integration",
                                                    "docs/ibc/next/middleware/packet-forward-middleware/overview",
                                                    "docs/ibc/next/middleware/rate-limit-middleware/integration",
                                                    "docs/ibc/next/middleware/rate-limit-middleware/overview",
                                                    "docs/ibc/next/middleware/rate-limit-middleware/setting-limits"
                                                ]
                                            }
                                        ]
                                    },
                                    {
                                        "group": "Security",
                                        "pages": [
                                            "docs/ibc/next/security-audits"
                                        ]
                                    }
                                ]
                            },
                            {
                                "tab": "Release Notes",
                                "pages": [
                                    "docs/ibc/next/changelog/release-notes"
                                ]
                            }
>>>>>>> 3eff1ed2
                        ]
                    }
                ],
                "icon": "/assets/icons/ibc.svg"
            }
        ]
    },
    "footer": {
        "socials": {
            "twitter": "https://twitter.com/cosmos",
            "github": "https://github.com/cosmos",
            "discord": "https://discord.gg/interchain",
            "website": "https://cosmos.network"
        }
    },
    "appearance": {
        "default": "system",
        "strict": false
    },
    "search": {
        "prompt": "Search docs..."
    },
    "background": {
        "color": {
            "light": "#F1F1F1",
            "dark": "#000000"
        }
    }
}<|MERGE_RESOLUTION|>--- conflicted
+++ resolved
@@ -193,1391 +193,12 @@
                                     "docs/evm/v0.5.0/api-reference/ethereum-json-rpc/methods",
                                     "docs/evm/v0.5.0/api-reference/ethereum-json-rpc/rpc-explorer"
                                 ]
-<<<<<<< HEAD
-                              }
-                            ]
-                          },
-                          "docs/evm/v0.5.0/documentation/getting-started/faq"
-                        ]
-                      },
-                      {
-                        "group": "Tooling and Resources",
-                        "pages": [
-                          "docs/evm/v0.5.0/documentation/getting-started/tooling-and-resources/overview",
-                          "docs/evm/v0.5.0/documentation/getting-started/tooling-and-resources/development-environment",
-                          "docs/evm/v0.5.0/documentation/getting-started/tooling-and-resources/block-explorers",
-                          "docs/evm/v0.5.0/documentation/getting-started/tooling-and-resources/foundry",
-                          "docs/evm/v0.5.0/documentation/getting-started/tooling-and-resources/hardhat",
-                          "docs/evm/v0.5.0/documentation/getting-started/tooling-and-resources/remix",
-                          "docs/evm/v0.5.0/documentation/getting-started/tooling-and-resources/testing-and-fuzzing",
-                          "docs/evm/v0.5.0/documentation/getting-started/tooling-and-resources/wallet-integration"
-                        ]
-                      },
-                      {
-                        "group": "Migrations",
-                        "pages": [
-                          "docs/evm/v0.5.0/documentation/migrations/upgrade-handlers",
-                          "docs/evm/v0.5.0/documentation/migrations/migration-v0.3-to-v0.4",
-                          "docs/evm/v0.5.0/documentation/migrations/migration-v0.4-to-v0.5",
-                          "docs/evm/v0.5.0/documentation/migrations/erc20-precompiles-migration"
-                        ]
-                      },
-                      {
-                        "group": "EVM Compatibility",
-                        "pages": [
-                          "docs/evm/v0.5.0/documentation/evm-compatibility/overview",
-                          "docs/evm/v0.5.0/documentation/evm-compatibility/eip-reference",
-                          "docs/evm/v0.5.0/documentation/evm-compatibility/eip-2935",
-                          "docs/evm/v0.5.0/documentation/evm-compatibility/eip-7702"
-                        ]
-                      },
-                      {
-                        "group": "Concepts",
-                        "pages": [
-                          "docs/evm/v0.5.0/documentation/concepts/overview",
-                          "docs/evm/v0.5.0/documentation/concepts/accounts",
-                          "docs/evm/v0.5.0/documentation/concepts/chain-id",
-                          "docs/evm/v0.5.0/documentation/concepts/encoding",
-                          "docs/evm/v0.5.0/documentation/concepts/gas-and-fees",
-                          "docs/evm/v0.5.0/documentation/concepts/ibc",
-                          "docs/evm/v0.5.0/documentation/concepts/mempool",
-                          "docs/evm/v0.5.0/documentation/concepts/migrations",
-                          "docs/evm/v0.5.0/documentation/concepts/pending-state",
-                          "docs/evm/v0.5.0/documentation/concepts/replay-protection",
-                          "docs/evm/v0.5.0/documentation/concepts/signing",
-                          "docs/evm/v0.5.0/documentation/concepts/single-token-representation",
-                          "docs/evm/v0.5.0/documentation/concepts/tokens",
-                          "docs/evm/v0.5.0/documentation/concepts/transactions",
-                          "docs/evm/v0.5.0/documentation/concepts/predeployed-contracts",
-                          "docs/evm/v0.5.0/documentation/concepts/eip-1559-feemarket",
-                          "docs/evm/v0.5.0/documentation/concepts/performance",
-                          "docs/evm/v0.5.0/documentation/concepts/precision-handling"
-                        ]
-                      },
-                      {
-                        "group": "Smart Contracts",
-                        "pages": [
-                          "docs/evm/v0.5.0/documentation/smart-contracts/introduction",
-                          {
-                            "group": "Precompiles",
-                            "pages": [
-                              "docs/evm/v0.5.0/documentation/smart-contracts/precompiles/index",
-                              "docs/evm/v0.5.0/documentation/smart-contracts/precompiles/overview",
-                              "docs/evm/v0.5.0/documentation/smart-contracts/precompiles/bank",
-                              "docs/evm/v0.5.0/documentation/smart-contracts/precompiles/bech32",
-                              "docs/evm/v0.5.0/documentation/smart-contracts/precompiles/callbacks",
-                              "docs/evm/v0.5.0/documentation/smart-contracts/precompiles/distribution",
-                              "docs/evm/v0.5.0/documentation/smart-contracts/precompiles/erc20",
-                              "docs/evm/v0.5.0/documentation/smart-contracts/precompiles/governance",
-                              "docs/evm/v0.5.0/documentation/smart-contracts/precompiles/ics20",
-                              "docs/evm/v0.5.0/documentation/smart-contracts/precompiles/p256",
-                              "docs/evm/v0.5.0/documentation/smart-contracts/precompiles/slashing",
-                              "docs/evm/v0.5.0/documentation/smart-contracts/precompiles/staking",
-                              "docs/evm/v0.5.0/documentation/smart-contracts/precompiles/werc20"
-                            ]
-                          },
-                          {
-                            "group": "Predeployed Contracts",
-                            "pages": [
-                              "docs/evm/v0.5.0/documentation/smart-contracts/predeployed-contracts/overview",
-                              "docs/evm/v0.5.0/documentation/smart-contracts/predeployed-contracts/create2",
-                              "docs/evm/v0.5.0/documentation/smart-contracts/predeployed-contracts/multicall3",
-                              "docs/evm/v0.5.0/documentation/smart-contracts/predeployed-contracts/permit2",
-                              "docs/evm/v0.5.0/documentation/smart-contracts/predeployed-contracts/safe-factory"
-                            ]
-                          }
-                        ]
-                      },
-                      "docs/evm/v0.5.0/documentation/custom-improvement-proposals",
-                      {
-                        "group": "Cosmos SDK",
-                        "pages": [
-                          "docs/evm/v0.5.0/documentation/cosmos-sdk/overview",
-                          "docs/evm/v0.5.0/documentation/cosmos-sdk/cli",
-                          "docs/evm/v0.5.0/documentation/cosmos-sdk/protocol",
-                          {
-                            "group": "Modules",
-                            "pages": [
-                              "docs/evm/v0.5.0/documentation/cosmos-sdk/modules/erc20",
-                              "docs/evm/v0.5.0/documentation/cosmos-sdk/modules/feemarket",
-                              "docs/evm/v0.5.0/documentation/cosmos-sdk/modules/ibc",
-                              "docs/evm/v0.5.0/documentation/cosmos-sdk/modules/precisebank",
-                              "docs/evm/v0.5.0/documentation/cosmos-sdk/modules/vm"
-                            ]
-                          }
-                        ]
-                      }
-                    ]
-                  }
-                ]
-              },
-              {
-                "tab": "API Reference",
-                "pages": [
-                  "docs/evm/v0.5.0/api-reference/ethereum-json-rpc/index",
-                  "docs/evm/v0.5.0/api-reference/ethereum-json-rpc/methods",
-                  "docs/evm/v0.5.0/api-reference/ethereum-json-rpc/rpc-explorer"
-                ]
-              },
-              {
-                "tab": "Release Notes",
-                "pages": [
-                  "docs/evm/v0.5.0/changelog/release-notes"
-                ]
-              }
-            ]
-          },
-          {
-            "version": "v0.4.x",
-            "tabs": [
-              {
-                "tab": "Documentation",
-                "groups": [
-                  {
-                    "group": "Cosmos EVM",
-                    "pages": [
-                      "docs/evm/v0.4.x/documentation/overview",
-                      {
-                        "group": "Getting Started",
-                        "pages": [
-                          "docs/evm/v0.4.x/documentation/getting-started/index",
-                          "docs/evm/v0.4.x/documentation/getting-started/faq",
-                          "docs/evm/v0.4.x/documentation/getting-started/development-environment"
-                        ]
-                      },
-                      {
-                        "group": "Tooling and Resources",
-                        "pages": [
-                          "docs/evm/v0.4.x/documentation/getting-started/tooling-and-resources/overview",
-                          "docs/evm/v0.4.x/documentation/getting-started/tooling-and-resources/block-explorers",
-                          "docs/evm/v0.4.x/documentation/getting-started/tooling-and-resources/foundry",
-                          "docs/evm/v0.4.x/documentation/getting-started/tooling-and-resources/hardhat",
-                          "docs/evm/v0.4.x/documentation/getting-started/tooling-and-resources/remix",
-                          "docs/evm/v0.4.x/documentation/getting-started/tooling-and-resources/testing-and-fuzzing",
-                          "docs/evm/v0.4.x/documentation/getting-started/tooling-and-resources/wallet-integration"
-                        ]
-                      },
-                      {
-                        "group": "Migrations",
-                        "pages": [
-                          "docs/evm/v0.4.x/documentation/migrations/mempool-integration",
-                          "docs/evm/v0.4.x/documentation/migrations/upgrade-handlers",
-                          "docs/evm/v0.4.x/documentation/migrations/migration-v0.3-to-v0.4",
-                          "docs/evm/v0.4.x/documentation/migrations/erc20-precompiles-migration"
-                        ]
-                      },
-                      {
-                        "group": "EVM Compatibility",
-                        "pages": [
-                          "docs/evm/v0.4.x/documentation/evm-compatibility/overview",
-                          "docs/evm/v0.4.x/documentation/evm-compatibility/eip-reference"
-                        ]
-                      },
-                      {
-                        "group": "Concepts",
-                        "pages": [
-                          "docs/evm/v0.4.x/documentation/concepts/overview",
-                          "docs/evm/v0.4.x/documentation/concepts/accounts",
-                          "docs/evm/v0.4.x/documentation/concepts/chain-id",
-                          "docs/evm/v0.4.x/documentation/concepts/encoding",
-                          "docs/evm/v0.4.x/documentation/concepts/gas-and-fees",
-                          "docs/evm/v0.4.x/documentation/concepts/ibc",
-                          "docs/evm/v0.4.x/documentation/concepts/mempool",
-                          "docs/evm/v0.4.x/documentation/concepts/migrations",
-                          "docs/evm/v0.4.x/documentation/concepts/pending-state",
-                          "docs/evm/v0.4.x/documentation/concepts/replay-protection",
-                          "docs/evm/v0.4.x/documentation/concepts/signing",
-                          "docs/evm/v0.4.x/documentation/concepts/single-token-representation",
-                          "docs/evm/v0.4.x/documentation/concepts/tokens",
-                          "docs/evm/v0.4.x/documentation/concepts/transactions",
-                          "docs/evm/v0.4.x/documentation/concepts/predeployed-contracts",
-                          "docs/evm/v0.4.x/documentation/concepts/eip-1559-feemarket",
-                          "docs/evm/v0.4.x/documentation/concepts/precision-handling"
-                        ]
-                      },
-                      {
-                        "group": "Smart Contracts",
-                        "pages": [
-                          "docs/evm/v0.4.x/documentation/smart-contracts/introduction",
-                          {
-                            "group": "Precompiles",
-                            "pages": [
-                              "docs/evm/v0.4.x/documentation/smart-contracts/precompiles/index",
-                              "docs/evm/v0.4.x/documentation/smart-contracts/precompiles/overview",
-                              "docs/evm/v0.4.x/documentation/smart-contracts/precompiles/bank",
-                              "docs/evm/v0.4.x/documentation/smart-contracts/precompiles/bech32",
-                              "docs/evm/v0.4.x/documentation/smart-contracts/precompiles/callbacks",
-                              "docs/evm/v0.4.x/documentation/smart-contracts/precompiles/distribution",
-                              "docs/evm/v0.4.x/documentation/smart-contracts/precompiles/erc20",
-                              "docs/evm/v0.4.x/documentation/smart-contracts/precompiles/governance",
-                              "docs/evm/v0.4.x/documentation/smart-contracts/precompiles/ics20",
-                              "docs/evm/v0.4.x/documentation/smart-contracts/precompiles/p256",
-                              "docs/evm/v0.4.x/documentation/smart-contracts/precompiles/slashing",
-                              "docs/evm/v0.4.x/documentation/smart-contracts/precompiles/staking",
-                              "docs/evm/v0.4.x/documentation/smart-contracts/precompiles/werc20"
-                            ]
-                          },
-                          {
-                            "group": "Predeployed Contracts",
-                            "pages": [
-                              "docs/evm/v0.4.x/documentation/smart-contracts/predeployed-contracts/overview",
-                              "docs/evm/v0.4.x/documentation/smart-contracts/predeployed-contracts/implementation-guide",
-                              "docs/evm/v0.4.x/documentation/smart-contracts/predeployed-contracts/create2",
-                              "docs/evm/v0.4.x/documentation/smart-contracts/predeployed-contracts/multicall3",
-                              "docs/evm/v0.4.x/documentation/smart-contracts/predeployed-contracts/permit2",
-                              "docs/evm/v0.4.x/documentation/smart-contracts/predeployed-contracts/safe-factory"
-                            ]
-                          }
-                        ]
-                      },
-                      "docs/evm/v0.4.x/documentation/custom-improvement-proposals",
-                      {
-                        "group": "Cosmos SDK",
-                        "pages": [
-                          "docs/evm/v0.4.x/documentation/cosmos-sdk/overview",
-                          "docs/evm/v0.4.x/documentation/cosmos-sdk/cli",
-                          "docs/evm/v0.4.x/documentation/cosmos-sdk/protocol",
-                          {
-                            "group": "Modules",
-                            "pages": [
-                              "docs/evm/v0.4.x/documentation/cosmos-sdk/modules/erc20",
-                              "docs/evm/v0.4.x/documentation/cosmos-sdk/modules/feemarket",
-                              "docs/evm/v0.4.x/documentation/cosmos-sdk/modules/precisebank",
-                              "docs/evm/v0.4.x/documentation/cosmos-sdk/modules/vm"
-                            ]
-                          }
-                        ]
-                      }
-                    ]
-                  }
-                ]
-              },
-              {
-                "tab": "API Reference",
-                "pages": [
-                  "docs/evm/v0.4.x/api-reference/ethereum-json-rpc/index",
-                  "docs/evm/v0.4.x/api-reference/ethereum-json-rpc/methods",
-                  "docs/evm/v0.4.x/api-reference/ethereum-json-rpc/rpc-explorer"
-                ]
-              },
-              {
-                "tab": "Release Notes",
-                "pages": [
-                  "docs/evm/v0.4.x/changelog/release-notes"
-                ]
-              }
-            ]
-          },
-          {
-            "version": "next",
-            "tabs": [
-              {
-                "tab": "Documentation",
-                "groups": [
-                  {
-                    "group": "Cosmos EVM",
-                    "pages": [
-                      "docs/evm/next/documentation/overview",
-                      {
-                        "group": "Getting Started",
-                        "pages": [
-                          {
-                            "group": "Build Your Own Chain",
-                            "pages": [
-                              "docs/evm/next/documentation/getting-started/build-a-chain/overview",
-                              "docs/evm/next/documentation/getting-started/build-a-chain/quick-start",
-                              "docs/evm/next/documentation/getting-started/build-a-chain/using-local-node",
-                              {
-                                "group": "Additional Configuration",
-=======
                             },
                             {
                                 "tab": "Release Notes",
->>>>>>> 3eff1ed2
                                 "pages": [
                                     "docs/evm/v0.5.0/changelog/release-notes"
                                 ]
-<<<<<<< HEAD
-                              }
-                            ]
-                          },
-                          "docs/evm/next/documentation/getting-started/faq"
-                        ]
-                      },
-                      {
-                        "group": "Tooling and Resources",
-                        "pages": [
-                          "docs/evm/next/documentation/getting-started/tooling-and-resources/overview",
-                          "docs/evm/next/documentation/getting-started/tooling-and-resources/development-environment",
-                          "docs/evm/next/documentation/getting-started/tooling-and-resources/block-explorers",
-                          "docs/evm/next/documentation/getting-started/tooling-and-resources/foundry",
-                          "docs/evm/next/documentation/getting-started/tooling-and-resources/hardhat",
-                          "docs/evm/next/documentation/getting-started/tooling-and-resources/remix",
-                          "docs/evm/next/documentation/getting-started/tooling-and-resources/testing-and-fuzzing",
-                          "docs/evm/next/documentation/getting-started/tooling-and-resources/wallet-integration"
-                        ]
-                      },
-                      {
-                        "group": "Migrations",
-                        "pages": [
-                          "docs/evm/next/documentation/migrations/upgrade-handlers",
-                          "docs/evm/next/documentation/migrations/migration-v0.3-to-v0.4",
-                          "docs/evm/next/documentation/migrations/migration-v0.4-to-v0.5",
-                          "docs/evm/next/documentation/migrations/erc20-precompiles-migration"
-                        ]
-                      },
-                      {
-                        "group": "EVM Compatibility",
-                        "pages": [
-                          "docs/evm/next/documentation/evm-compatibility/overview",
-                          "docs/evm/next/documentation/evm-compatibility/eip-reference",
-                          "docs/evm/next/documentation/evm-compatibility/eip-2935",
-                          "docs/evm/next/documentation/evm-compatibility/eip-7702"
-                        ]
-                      },
-                      {
-                        "group": "Concepts",
-                        "pages": [
-                          "docs/evm/next/documentation/concepts/overview",
-                          "docs/evm/next/documentation/concepts/accounts",
-                          "docs/evm/next/documentation/concepts/chain-id",
-                          "docs/evm/next/documentation/concepts/encoding",
-                          "docs/evm/next/documentation/concepts/gas-and-fees",
-                          "docs/evm/next/documentation/concepts/ibc",
-                          "docs/evm/next/documentation/concepts/mempool",
-                          "docs/evm/next/documentation/concepts/migrations",
-                          "docs/evm/next/documentation/concepts/pending-state",
-                          "docs/evm/next/documentation/concepts/replay-protection",
-                          "docs/evm/next/documentation/concepts/signing",
-                          "docs/evm/next/documentation/concepts/single-token-representation",
-                          "docs/evm/next/documentation/concepts/tokens",
-                          "docs/evm/next/documentation/concepts/transactions",
-                          "docs/evm/next/documentation/concepts/predeployed-contracts",
-                          "docs/evm/next/documentation/concepts/eip-1559-feemarket",
-                          "docs/evm/next/documentation/concepts/performance",
-                          "docs/evm/next/documentation/concepts/precision-handling"
-                        ]
-                      },
-                      {
-                        "group": "Smart Contracts",
-                        "pages": [
-                          "docs/evm/next/documentation/smart-contracts/introduction",
-                          {
-                            "group": "Precompiles",
-                            "pages": [
-                              "docs/evm/next/documentation/smart-contracts/precompiles/index",
-                              "docs/evm/next/documentation/smart-contracts/precompiles/overview",
-                              "docs/evm/next/documentation/smart-contracts/precompiles/bank",
-                              "docs/evm/next/documentation/smart-contracts/precompiles/bech32",
-                              "docs/evm/next/documentation/smart-contracts/precompiles/callbacks",
-                              "docs/evm/next/documentation/smart-contracts/precompiles/distribution",
-                              "docs/evm/next/documentation/smart-contracts/precompiles/erc20",
-                              "docs/evm/next/documentation/smart-contracts/precompiles/governance",
-                              "docs/evm/next/documentation/smart-contracts/precompiles/ics20",
-                              "docs/evm/next/documentation/smart-contracts/precompiles/p256",
-                              "docs/evm/next/documentation/smart-contracts/precompiles/slashing",
-                              "docs/evm/next/documentation/smart-contracts/precompiles/staking",
-                              "docs/evm/next/documentation/smart-contracts/precompiles/werc20"
-                            ]
-                          },
-                          {
-                            "group": "Predeployed Contracts",
-                            "pages": [
-                              "docs/evm/next/documentation/smart-contracts/predeployed-contracts/overview",
-                              "docs/evm/next/documentation/smart-contracts/predeployed-contracts/create2",
-                              "docs/evm/next/documentation/smart-contracts/predeployed-contracts/multicall3",
-                              "docs/evm/next/documentation/smart-contracts/predeployed-contracts/permit2",
-                              "docs/evm/next/documentation/smart-contracts/predeployed-contracts/safe-factory"
-                            ]
-                          }
-                        ]
-                      },
-                      "docs/evm/next/documentation/custom-improvement-proposals",
-                      {
-                        "group": "Cosmos SDK",
-                        "pages": [
-                          "docs/evm/next/documentation/cosmos-sdk/overview",
-                          "docs/evm/next/documentation/cosmos-sdk/cli",
-                          "docs/evm/next/documentation/cosmos-sdk/protocol",
-                          {
-                            "group": "Modules",
-                            "pages": [
-                              "docs/evm/next/documentation/cosmos-sdk/modules/erc20",
-                              "docs/evm/next/documentation/cosmos-sdk/modules/feemarket",
-                              "docs/evm/next/documentation/cosmos-sdk/modules/ibc",
-                              "docs/evm/next/documentation/cosmos-sdk/modules/precisebank",
-                              "docs/evm/next/documentation/cosmos-sdk/modules/vm"
-                            ]
-                          }
-                        ]
-                      }
-                    ]
-                  }
-                ]
-              },
-              {
-                "tab": "API Reference",
-                "pages": [
-                  "docs/evm/next/api-reference/ethereum-json-rpc/index",
-                  "docs/evm/next/api-reference/ethereum-json-rpc/methods",
-                  "docs/evm/next/api-reference/ethereum-json-rpc/rpc-explorer"
-                ]
-              },
-              {
-                "tab": "Release Notes",
-                "pages": [
-                  "docs/evm/next/changelog/release-notes"
-                ]
-              }
-            ]
-          }
-        ]
-      },
-      {
-        "dropdown": "SDK",
-        "versions": [
-          {
-            "version": "v0.53",
-            "tabs": [
-              {
-                "tab": "Learn",
-                "groups": [
-                  {
-                    "group": "Cosmos SDK",
-                    "pages": [
-                      "docs/sdk/v0.53/learn",
-                      {
-                        "group": "Introduction",
-                        "pages": [
-                          "docs/sdk/v0.53/learn/intro/overview",
-                          "docs/sdk/v0.53/learn/intro/why-app-specific",
-                          "docs/sdk/v0.53/learn/intro/sdk-app-architecture",
-                          "docs/sdk/v0.53/learn/intro/sdk-design"
-                        ]
-                      },
-                      {
-                        "group": "Beginner",
-                        "pages": [
-                          "docs/sdk/v0.53/learn/beginner/app-anatomy",
-                          "docs/sdk/v0.53/learn/beginner/tx-lifecycle",
-                          "docs/sdk/v0.53/learn/beginner/query-lifecycle",
-                          "docs/sdk/v0.53/learn/beginner/accounts",
-                          "docs/sdk/v0.53/learn/beginner/gas-fees"
-                        ]
-                      },
-                      {
-                        "group": "Advanced",
-                        "pages": [
-                          "docs/sdk/v0.53/learn/advanced/baseapp",
-                          "docs/sdk/v0.53/learn/advanced/transactions",
-                          "docs/sdk/v0.53/learn/advanced/context",
-                          "docs/sdk/v0.53/learn/advanced/node",
-                          "docs/sdk/v0.53/learn/advanced/store",
-                          "docs/sdk/v0.53/learn/advanced/encoding",
-                          "docs/sdk/v0.53/learn/advanced/grpc_rest",
-                          "docs/sdk/v0.53/learn/advanced/cli",
-                          "docs/sdk/v0.53/learn/advanced/events",
-                          "docs/sdk/v0.53/learn/advanced/telemetry",
-                          "docs/sdk/v0.53/learn/advanced/ocap",
-                          "docs/sdk/v0.53/learn/advanced/runtx_middleware",
-                          "docs/sdk/v0.53/learn/advanced/simulation",
-                          "docs/sdk/v0.53/learn/advanced/proto-docs",
-                          "docs/sdk/v0.53/learn/advanced/upgrade",
-                          "docs/sdk/v0.53/learn/advanced/config",
-                          "docs/sdk/v0.53/learn/advanced/autocli"
-                        ]
-                      }
-                    ]
-                  }
-                ]
-              },
-              {
-                "tab": "Build",
-                "groups": [
-                  {
-                    "group": "Cosmos SDK",
-                    "pages": [
-                      "docs/sdk/v0.53/build",
-                      {
-                        "group": "Building Apps",
-                        "pages": [
-                          "docs/sdk/v0.53/build/building-apps/app-go",
-                          "docs/sdk/v0.53/build/building-apps/runtime",
-                          "docs/sdk/v0.53/build/building-apps/app-go-di",
-                          "docs/sdk/v0.53/build/building-apps/app-mempool",
-                          "docs/sdk/v0.53/build/building-apps/app-upgrade",
-                          "docs/sdk/v0.53/build/building-apps/vote-extensions",
-                          "docs/sdk/v0.53/build/building-apps/app-testnet"
-                        ]
-                      },
-                      {
-                        "group": "Building Modules",
-                        "pages": [
-                          "docs/sdk/v0.53/build/building-modules/intro",
-                          "docs/sdk/v0.53/build/building-modules/module-manager",
-                          "docs/sdk/v0.53/build/building-modules/messages-and-queries",
-                          "docs/sdk/v0.53/build/building-modules/msg-services",
-                          "docs/sdk/v0.53/build/building-modules/query-services",
-                          "docs/sdk/v0.53/build/building-modules/protobuf-annotations",
-                          "docs/sdk/v0.53/build/building-modules/beginblock-endblock",
-                          "docs/sdk/v0.53/build/building-modules/keeper",
-                          "docs/sdk/v0.53/build/building-modules/invariants",
-                          "docs/sdk/v0.53/build/building-modules/genesis",
-                          "docs/sdk/v0.53/build/building-modules/module-interfaces",
-                          "docs/sdk/v0.53/build/building-modules/structure",
-                          "docs/sdk/v0.53/build/building-modules/errors",
-                          "docs/sdk/v0.53/build/building-modules/upgrade",
-                          "docs/sdk/v0.53/build/building-modules/simulator",
-                          "docs/sdk/v0.53/build/building-modules/depinject",
-                          "docs/sdk/v0.53/build/building-modules/testing",
-                          "docs/sdk/v0.53/build/building-modules/preblock"
-                        ]
-                      },
-                      {
-                        "group": "ABCI",
-                        "pages": [
-                          "docs/sdk/v0.53/build/abci/introduction",
-                          "docs/sdk/v0.53/build/abci/prepare-proposal",
-                          "docs/sdk/v0.53/build/abci/process-proposal",
-                          "docs/sdk/v0.53/build/abci/vote-extensions",
-                          "docs/sdk/v0.53/build/abci/checktx"
-                        ]
-                      },
-                      {
-                        "group": "Modules",
-                        "pages": [
-                          "docs/sdk/v0.53/build/modules/modules",
-                          {
-                            "group": "x/auth",
-                            "pages": [
-                              "docs/sdk/v0.53/build/modules/auth/auth",
-                              "docs/sdk/v0.53/build/modules/auth/vesting",
-                              "docs/sdk/v0.53/build/modules/auth/tx"
-                            ]
-                          },
-                          "docs/sdk/v0.53/build/modules/authz/README",
-                          "docs/sdk/v0.53/build/modules/bank/README",
-                          "docs/sdk/v0.53/build/modules/consensus/README",
-                          "docs/sdk/v0.53/build/modules/crisis/README",
-                          "docs/sdk/v0.53/build/modules/distribution/README",
-                          "docs/sdk/v0.53/build/modules/epochs/README",
-                          "docs/sdk/v0.53/build/modules/evidence/README",
-                          "docs/sdk/v0.53/build/modules/feegrant/README",
-                          "docs/sdk/v0.53/build/modules/gov/README",
-                          "docs/sdk/v0.53/build/modules/group/README",
-                          "docs/sdk/v0.53/build/modules/mint/README",
-                          "docs/sdk/v0.53/build/modules/nft/README",
-                          "docs/sdk/v0.53/build/modules/params/README",
-                          "docs/sdk/v0.53/build/modules/protocolpool/README",
-                          "docs/sdk/v0.53/build/modules/slashing/README",
-                          "docs/sdk/v0.53/build/modules/staking/README",
-                          "docs/sdk/v0.53/build/modules/upgrade/README",
-                          "docs/sdk/v0.53/build/modules/circuit/README",
-                          "docs/sdk/v0.53/build/modules/genutil/README"
-                        ]
-                      },
-                      {
-                        "group": "Migrations",
-                        "pages": [
-                          "docs/sdk/v0.53/build/migrations/intro",
-                          "docs/sdk/v0.53/build/migrations/upgrade-reference",
-                          "docs/sdk/v0.53/build/migrations/upgrade-guide"
-                        ]
-                      },
-                      {
-                        "group": "Packages",
-                        "pages": [
-                          "docs/sdk/v0.53/build/packages",
-                          "docs/sdk/v0.53/build/packages/depinject",
-                          "docs/sdk/v0.53/build/packages/collections"
-                        ]
-                      },
-                      {
-                        "group": "Tooling",
-                        "pages": [
-                          "docs/sdk/v0.53/build/tooling",
-                          "docs/sdk/v0.53/build/tooling/protobuf",
-                          "docs/sdk/v0.53/build/tooling/cosmovisor",
-                          "docs/sdk/v0.53/build/tooling/confix"
-                        ]
-                      },
-                      {
-                        "group": "ADRs",
-                        "pages": [
-                          "docs/sdk/v0.53/build/architecture/README",
-                          "docs/sdk/v0.53/build/architecture/PROCESS",
-                          "docs/sdk/v0.53/build/architecture/adr-template",
-                          "docs/sdk/v0.53/build/architecture/adr-002-docs-structure",
-                          "docs/sdk/v0.53/build/architecture/adr-003-dynamic-capability-store",
-                          "docs/sdk/v0.53/build/architecture/adr-004-split-denomination-keys",
-                          "docs/sdk/v0.53/build/architecture/adr-006-secret-store-replacement",
-                          "docs/sdk/v0.53/build/architecture/adr-007-specialization-groups",
-                          "docs/sdk/v0.53/build/architecture/adr-008-dCERT-group",
-                          "docs/sdk/v0.53/build/architecture/adr-009-evidence-module",
-                          "docs/sdk/v0.53/build/architecture/adr-010-modular-antehandler",
-                          "docs/sdk/v0.53/build/architecture/adr-011-generalize-genesis-accounts",
-                          "docs/sdk/v0.53/build/architecture/adr-012-state-accessors",
-                          "docs/sdk/v0.53/build/architecture/adr-013-metrics",
-                          "docs/sdk/v0.53/build/architecture/adr-014-proportional-slashing",
-                          "docs/sdk/v0.53/build/architecture/adr-016-validator-consensus-key-rotation",
-                          "docs/sdk/v0.53/build/architecture/adr-017-historical-header-module",
-                          "docs/sdk/v0.53/build/architecture/adr-018-extendable-voting-period",
-                          "docs/sdk/v0.53/build/architecture/adr-019-protobuf-state-encoding",
-                          "docs/sdk/v0.53/build/architecture/adr-020-protobuf-transaction-encoding",
-                          "docs/sdk/v0.53/build/architecture/adr-021-protobuf-query-encoding",
-                          "docs/sdk/v0.53/build/architecture/adr-022-custom-panic-handling",
-                          "docs/sdk/v0.53/build/architecture/adr-023-protobuf-naming",
-                          "docs/sdk/v0.53/build/architecture/adr-024-coin-metadata",
-                          "docs/sdk/v0.53/build/architecture/adr-027-deterministic-protobuf-serialization",
-                          "docs/sdk/v0.53/build/architecture/adr-028-public-key-addresses",
-                          "docs/sdk/v0.53/build/architecture/adr-029-fee-grant-module",
-                          "docs/sdk/v0.53/build/architecture/adr-030-authz-module",
-                          "docs/sdk/v0.53/build/architecture/adr-031-msg-service",
-                          "docs/sdk/v0.53/build/architecture/adr-032-typed-events",
-                          "docs/sdk/v0.53/build/architecture/adr-033-protobuf-inter-module-comm",
-                          "docs/sdk/v0.53/build/architecture/adr-034-account-rekeying",
-                          "docs/sdk/v0.53/build/architecture/adr-035-rosetta-api-support",
-                          "docs/sdk/v0.53/build/architecture/adr-036-arbitrary-signature",
-                          "docs/sdk/v0.53/build/architecture/adr-037-gov-split-vote",
-                          "docs/sdk/v0.53/build/architecture/adr-038-state-listening",
-                          "docs/sdk/v0.53/build/architecture/adr-039-epoched-staking",
-                          "docs/sdk/v0.53/build/architecture/adr-040-storage-and-smt-state-commitments",
-                          "docs/sdk/v0.53/build/architecture/adr-041-in-place-store-migrations",
-                          "docs/sdk/v0.53/build/architecture/adr-042-group-module",
-                          "docs/sdk/v0.53/build/architecture/adr-043-nft-module",
-                          "docs/sdk/v0.53/build/architecture/adr-044-protobuf-updates-guidelines",
-                          "docs/sdk/v0.53/build/architecture/adr-045-check-delivertx-middlewares",
-                          "docs/sdk/v0.53/build/architecture/adr-046-module-params",
-                          "docs/sdk/v0.53/build/architecture/adr-047-extend-upgrade-plan",
-                          "docs/sdk/v0.53/build/architecture/adr-048-consensus-fees",
-                          "docs/sdk/v0.53/build/architecture/adr-049-state-sync-hooks",
-                          "docs/sdk/v0.53/build/architecture/adr-050-sign-mode-textual-annex1",
-                          "docs/sdk/v0.53/build/architecture/adr-050-sign-mode-textual-annex2",
-                          "docs/sdk/v0.53/build/architecture/adr-050-sign-mode-textual",
-                          "docs/sdk/v0.53/build/architecture/adr-053-go-module-refactoring",
-                          "docs/sdk/v0.53/build/architecture/adr-054-semver-compatible-modules",
-                          "docs/sdk/v0.53/build/architecture/adr-055-orm",
-                          "docs/sdk/v0.53/build/architecture/adr-057-app-wiring",
-                          "docs/sdk/v0.53/build/architecture/adr-058-auto-generated-cli",
-                          "docs/sdk/v0.53/build/architecture/adr-059-test-scopes",
-                          "docs/sdk/v0.53/build/architecture/adr-060-abci-1.0",
-                          "docs/sdk/v0.53/build/architecture/adr-061-liquid-staking",
-                          "docs/sdk/v0.53/build/architecture/adr-062-collections-state-layer",
-                          "docs/sdk/v0.53/build/architecture/adr-063-core-module-api",
-                          "docs/sdk/v0.53/build/architecture/adr-064-abci-2.0",
-                          "docs/sdk/v0.53/build/architecture/adr-065-store-v2",
-                          "docs/sdk/v0.53/build/architecture/adr-068-preblock",
-                          "docs/sdk/v0.53/build/architecture/adr-070-unordered-account",
-                          "docs/sdk/v0.53/build/architecture/adr-076-tx-malleability"
-                        ]
-                      },
-                      {
-                        "group": "RFC",
-                        "pages": [
-                          "docs/sdk/v0.53/build/rfc",
-                          "docs/sdk/v0.53/build/rfc/PROCESS",
-                          "docs/sdk/v0.53/build/rfc/rfc-001-tx-validation",
-                          "docs/sdk/v0.53/build/rfc/rfc-template"
-                        ]
-                      },
-                      {
-                        "group": "Specifications",
-                        "pages": [
-                          "docs/sdk/v0.53/build/spec",
-                          "docs/sdk/v0.53/build/spec/SPEC_MODULE",
-                          "docs/sdk/v0.53/build/spec/SPEC_STANDARD",
-                          {
-                            "group": "Addresses spec",
-                            "pages": [
-                              "docs/sdk/v0.53/build/spec/addresses/addresses",
-                              "docs/sdk/v0.53/build/spec/addresses/bech32"
-                            ]
-                          },
-                          {
-                            "group": "Store",
-                            "pages": [
-                              "docs/sdk/v0.53/build/spec/store/store",
-                              "docs/sdk/v0.53/build/spec/store/interblock-cache"
-                            ]
-                          }
-                        ]
-                      }
-                    ]
-                  }
-                ]
-              },
-              {
-                "tab": "User Guides",
-                "groups": [
-                  {
-                    "group": "Cosmos SDK",
-                    "pages": [
-                      "docs/sdk/v0.53/user",
-                      {
-                        "group": "Running a Node, API and CLI",
-                        "pages": [
-                          "docs/sdk/v0.53/user/run-node/keyring",
-                          "docs/sdk/v0.53/user/run-node/run-node",
-                          "docs/sdk/v0.53/user/run-node/interact-node",
-                          "docs/sdk/v0.53/user/run-node/txs",
-                          "docs/sdk/v0.53/user/run-node/run-testnet",
-                          "docs/sdk/v0.53/user/run-node/run-production"
-                        ]
-                      }
-                    ]
-                  }
-                ]
-              },
-              {
-                "tab": "Tutorials",
-                "groups": [
-                  {
-                    "group": "Cosmos SDK",
-                    "pages": [
-                      "docs/sdk/v0.53/tutorials",
-                      {
-                        "group": "Vote Extensions Tutorials",
-                        "pages": [
-                          {
-                            "group": "Mitigating Auction Front-Running Tutorial",
-                            "pages": [
-                              "docs/sdk/v0.53/tutorials/vote-extensions/auction-frontrunning/getting-started",
-                              "docs/sdk/v0.53/tutorials/vote-extensions/auction-frontrunning/understanding-frontrunning",
-                              "docs/sdk/v0.53/tutorials/vote-extensions/auction-frontrunning/mitigating-front-running-with-vote-extensions",
-                              "docs/sdk/v0.53/tutorials/vote-extensions/auction-frontrunning/mitigating-front-running-with-vote-extesions",
-                              "docs/sdk/v0.53/tutorials/vote-extensions/auction-frontrunning/demo-of-mitigating-front-running"
-                            ]
-                          },
-                          {
-                            "group": "Oracle Tutorial",
-                            "pages": [
-                              "docs/sdk/v0.53/tutorials/vote-extensions/oracle/getting-started",
-                              "docs/sdk/v0.53/tutorials/vote-extensions/oracle/what-is-an-oracle",
-                              "docs/sdk/v0.53/tutorials/vote-extensions/oracle/implementing-vote-extensions",
-                              "docs/sdk/v0.53/tutorials/vote-extensions/oracle/testing-oracle"
-                            ]
-                          }
-                        ]
-                      },
-                      {
-                        "group": "Transaction Tutorials",
-                        "pages": [
-                          "docs/sdk/v0.53/tutorials/transactions/building-a-transaction"
-                        ]
-                      }
-                    ]
-                  }
-                ]
-              }
-            ]
-          },
-          {
-            "version": "v0.50",
-            "tabs": [
-              {
-                "tab": "Learn",
-                "groups": [
-                  {
-                    "group": "Cosmos SDK",
-                    "pages": [
-                      "docs/sdk/v0.50/learn",
-                      {
-                        "group": "Introduction",
-                        "pages": [
-                          "docs/sdk/v0.50/learn/intro/overview",
-                          "docs/sdk/v0.50/learn/intro/why-app-specific",
-                          "docs/sdk/v0.50/learn/intro/sdk-app-architecture",
-                          "docs/sdk/v0.50/learn/intro/sdk-design"
-                        ]
-                      },
-                      {
-                        "group": "Beginner",
-                        "pages": [
-                          "docs/sdk/v0.50/learn/beginner/app-anatomy",
-                          "docs/sdk/v0.50/learn/beginner/tx-lifecycle",
-                          "docs/sdk/v0.50/learn/beginner/query-lifecycle",
-                          "docs/sdk/v0.50/learn/beginner/accounts",
-                          "docs/sdk/v0.50/learn/beginner/gas-fees"
-                        ]
-                      },
-                      {
-                        "group": "Advanced",
-                        "pages": [
-                          "docs/sdk/v0.50/learn/advanced/baseapp",
-                          "docs/sdk/v0.50/learn/advanced/transactions",
-                          "docs/sdk/v0.50/learn/advanced/context",
-                          "docs/sdk/v0.50/learn/advanced/node",
-                          "docs/sdk/v0.50/learn/advanced/store",
-                          "docs/sdk/v0.50/learn/advanced/encoding",
-                          "docs/sdk/v0.50/learn/advanced/grpc_rest",
-                          "docs/sdk/v0.50/learn/advanced/cli",
-                          "docs/sdk/v0.50/learn/advanced/events",
-                          "docs/sdk/v0.50/learn/advanced/telemetry",
-                          "docs/sdk/v0.50/learn/advanced/ocap",
-                          "docs/sdk/v0.50/learn/advanced/runtx_middleware",
-                          "docs/sdk/v0.50/learn/advanced/simulation",
-                          "docs/sdk/v0.50/learn/advanced/proto-docs",
-                          "docs/sdk/v0.50/learn/advanced/upgrade",
-                          "docs/sdk/v0.50/learn/advanced/config",
-                          "docs/sdk/v0.50/learn/advanced/autocli"
-                        ]
-                      }
-                    ]
-                  }
-                ]
-              },
-              {
-                "tab": "Build",
-                "groups": [
-                  {
-                    "group": "Cosmos SDK",
-                    "pages": [
-                      "docs/sdk/v0.50/build",
-                      {
-                        "group": "Building Apps",
-                        "pages": [
-                          "docs/sdk/v0.50/build/building-apps/app-go",
-                          "docs/sdk/v0.50/build/building-apps/app-go-v2",
-                          "docs/sdk/v0.50/build/building-apps/app-mempool",
-                          "docs/sdk/v0.50/build/building-apps/app-upgrade",
-                          "docs/sdk/v0.50/build/building-apps/vote-extensions",
-                          "docs/sdk/v0.50/build/building-apps/app-testnet"
-                        ]
-                      },
-                      {
-                        "group": "Building Modules",
-                        "pages": [
-                          "docs/sdk/v0.50/build/building-modules/intro",
-                          "docs/sdk/v0.50/build/building-modules/module-manager",
-                          "docs/sdk/v0.50/build/building-modules/messages-and-queries",
-                          "docs/sdk/v0.50/build/building-modules/msg-services",
-                          "docs/sdk/v0.50/build/building-modules/query-services",
-                          "docs/sdk/v0.50/build/building-modules/protobuf-annotations",
-                          "docs/sdk/v0.50/build/building-modules/beginblock-endblock",
-                          "docs/sdk/v0.50/build/building-modules/keeper",
-                          "docs/sdk/v0.50/build/building-modules/invariants",
-                          "docs/sdk/v0.50/build/building-modules/genesis",
-                          "docs/sdk/v0.50/build/building-modules/module-interfaces",
-                          "docs/sdk/v0.50/build/building-modules/structure",
-                          "docs/sdk/v0.50/build/building-modules/errors",
-                          "docs/sdk/v0.50/build/building-modules/upgrade",
-                          "docs/sdk/v0.50/build/building-modules/simulator",
-                          "docs/sdk/v0.50/build/building-modules/depinject",
-                          "docs/sdk/v0.50/build/building-modules/testing",
-                          "docs/sdk/v0.50/build/building-modules/preblock"
-                        ]
-                      },
-                      {
-                        "group": "ABCI",
-                        "pages": [
-                          "docs/sdk/v0.50/build/abci/introduction",
-                          "docs/sdk/v0.50/build/abci/prepare-proposal",
-                          "docs/sdk/v0.50/build/abci/process-proposal",
-                          "docs/sdk/v0.50/build/abci/vote-extensions"
-                        ]
-                      },
-                      {
-                        "group": "Modules",
-                        "pages": [
-                          "docs/sdk/v0.50/build/modules/module",
-                          {
-                            "group": "x/auth",
-                            "pages": [
-                              "docs/sdk/v0.50/build/modules/auth/auth",
-                              "docs/sdk/v0.50/build/modules/auth/vesting",
-                              "docs/sdk/v0.50/build/modules/auth/tx"
-                            ]
-                          },
-                          "docs/sdk/v0.50/build/modules/authz/README",
-                          "docs/sdk/v0.50/build/modules/bank/README",
-                          "docs/sdk/v0.50/build/modules/consensus/README",
-                          "docs/sdk/v0.50/build/modules/crisis/README",
-                          "docs/sdk/v0.50/build/modules/distribution/README",
-                          "docs/sdk/v0.50/build/modules/epochs/README",
-                          "docs/sdk/v0.50/build/modules/evidence/README",
-                          "docs/sdk/v0.50/build/modules/feegrant/README",
-                          "docs/sdk/v0.50/build/modules/gov/README",
-                          "docs/sdk/v0.50/build/modules/group/README",
-                          "docs/sdk/v0.50/build/modules/mint/README",
-                          "docs/sdk/v0.50/build/modules/nft/README",
-                          "docs/sdk/v0.50/build/modules/params/README",
-                          "docs/sdk/v0.50/build/modules/protocolpool/README",
-                          "docs/sdk/v0.50/build/modules/slashing/README",
-                          "docs/sdk/v0.50/build/modules/staking/README",
-                          "docs/sdk/v0.50/build/modules/upgrade/README",
-                          "docs/sdk/v0.50/build/modules/circuit/README",
-                          "docs/sdk/v0.50/build/modules/genutil/README"
-                        ]
-                      },
-                      {
-                        "group": "Migrations",
-                        "pages": [
-                          "docs/sdk/v0.50/build/migrations/intro",
-                          "docs/sdk/v0.50/build/migrations/upgrade-reference",
-                          "docs/sdk/v0.50/build/migrations/upgrade-guide"
-                        ]
-                      },
-                      {
-                        "group": "Packages",
-                        "pages": [
-                          "docs/sdk/v0.50/build/packages",
-                          "docs/sdk/v0.50/build/packages/depinject",
-                          "docs/sdk/v0.50/build/packages/collections"
-                        ]
-                      },
-                      {
-                        "group": "Tooling",
-                        "pages": [
-                          "docs/sdk/v0.50/build/tooling",
-                          "docs/sdk/v0.50/build/tooling/protobuf",
-                          "docs/sdk/v0.50/build/tooling/cosmovisor",
-                          "docs/sdk/v0.50/build/tooling/confix",
-                          "docs/sdk/v0.50/build/tooling/hubl"
-                        ]
-                      },
-                      {
-                        "group": "ADRs",
-                        "pages": [
-                          "docs/sdk/v0.50/build/architecture/adr-002-docs-structure",
-                          "docs/sdk/v0.50/build/architecture/adr-003-dynamic-capability-store",
-                          "docs/sdk/v0.50/build/architecture/adr-004-split-denomination-keys",
-                          "docs/sdk/v0.50/build/architecture/adr-006-secret-store-replacement",
-                          "docs/sdk/v0.50/build/architecture/adr-007-specialization-groups",
-                          "docs/sdk/v0.50/build/architecture/adr-008-dCERT-group",
-                          "docs/sdk/v0.50/build/architecture/adr-009-evidence-module",
-                          "docs/sdk/v0.50/build/architecture/adr-010-modular-antehandler",
-                          "docs/sdk/v0.50/build/architecture/adr-011-generalize-genesis-accounts",
-                          "docs/sdk/v0.50/build/architecture/adr-012-state-accessors",
-                          "docs/sdk/v0.50/build/architecture/adr-013-metrics",
-                          "docs/sdk/v0.50/build/architecture/adr-014-proportional-slashing",
-                          "docs/sdk/v0.50/build/architecture/adr-016-validator-consensus-key-rotation",
-                          "docs/sdk/v0.50/build/architecture/adr-017-historical-header-module",
-                          "docs/sdk/v0.50/build/architecture/adr-018-extendable-voting-period",
-                          "docs/sdk/v0.50/build/architecture/adr-019-protobuf-state-encoding",
-                          "docs/sdk/v0.50/build/architecture/adr-020-protobuf-transaction-encoding",
-                          "docs/sdk/v0.50/build/architecture/adr-021-protobuf-query-encoding",
-                          "docs/sdk/v0.50/build/architecture/adr-022-custom-panic-handling",
-                          "docs/sdk/v0.50/build/architecture/adr-023-protobuf-naming",
-                          "docs/sdk/v0.50/build/architecture/adr-024-coin-metadata",
-                          "docs/sdk/v0.50/build/architecture/adr-027-deterministic-protobuf-serialization",
-                          "docs/sdk/v0.50/build/architecture/adr-028-public-key-addresses",
-                          "docs/sdk/v0.50/build/architecture/adr-029-fee-grant-module",
-                          "docs/sdk/v0.50/build/architecture/adr-030-authz-module",
-                          "docs/sdk/v0.50/build/architecture/adr-031-msg-service",
-                          "docs/sdk/v0.50/build/architecture/adr-032-typed-events",
-                          "docs/sdk/v0.50/build/architecture/adr-033-protobuf-inter-module-comm",
-                          "docs/sdk/v0.50/build/architecture/adr-034-account-rekeying",
-                          "docs/sdk/v0.50/build/architecture/adr-035-rosetta-api-support",
-                          "docs/sdk/v0.50/build/architecture/adr-036-arbitrary-signature",
-                          "docs/sdk/v0.50/build/architecture/adr-037-gov-split-vote",
-                          "docs/sdk/v0.50/build/architecture/adr-038-state-listening",
-                          "docs/sdk/v0.50/build/architecture/adr-039-epoched-staking",
-                          "docs/sdk/v0.50/build/architecture/adr-040-storage-and-smt-state-commitments",
-                          "docs/sdk/v0.50/build/architecture/adr-041-in-place-store-migrations",
-                          "docs/sdk/v0.50/build/architecture/adr-042-group-module",
-                          "docs/sdk/v0.50/build/architecture/adr-043-nft-module",
-                          "docs/sdk/v0.50/build/architecture/adr-044-protobuf-updates-guidelines",
-                          "docs/sdk/v0.50/build/architecture/adr-045-check-delivertx-middlewares",
-                          "docs/sdk/v0.50/build/architecture/adr-046-module-params",
-                          "docs/sdk/v0.50/build/architecture/adr-047-extend-upgrade-plan",
-                          "docs/sdk/v0.50/build/architecture/adr-048-consensus-fees",
-                          "docs/sdk/v0.50/build/architecture/adr-049-state-sync-hooks",
-                          "docs/sdk/v0.50/build/architecture/adr-050-sign-mode-textual",
-                          "docs/sdk/v0.50/build/architecture/adr-050-sign-mode-textual-annex1",
-                          "docs/sdk/v0.50/build/architecture/adr-050-sign-mode-textual-annex2",
-                          "docs/sdk/v0.50/build/architecture/adr-053-go-module-refactoring",
-                          "docs/sdk/v0.50/build/architecture/adr-054-semver-compatible-modules",
-                          "docs/sdk/v0.50/build/architecture/adr-055-orm",
-                          "docs/sdk/v0.50/build/architecture/adr-057-app-wiring",
-                          "docs/sdk/v0.50/build/architecture/adr-058-auto-generated-cli",
-                          "docs/sdk/v0.50/build/architecture/adr-059-test-scopes",
-                          "docs/sdk/v0.50/build/architecture/adr-060-abci-1.0",
-                          "docs/sdk/v0.50/build/architecture/adr-061-liquid-staking",
-                          "docs/sdk/v0.50/build/architecture/adr-062-collections-state-layer",
-                          "docs/sdk/v0.50/build/architecture/adr-063-core-module-api",
-                          "docs/sdk/v0.50/build/architecture/adr-064-abci-2.0",
-                          "docs/sdk/v0.50/build/architecture/adr-065-store-v2",
-                          "docs/sdk/v0.50/build/architecture/adr-068-preblock",
-                          "docs/sdk/v0.50/build/architecture/adr-070-unordered-account",
-                          "docs/sdk/v0.50/build/architecture/adr-076-tx-malleability",
-                          "docs/sdk/v0.50/build/architecture/adr-template",
-                          "docs/sdk/v0.50/build/architecture/PROCESS",
-                          "docs/sdk/v0.50/build/architecture/README"
-                        ]
-                      },
-                      {
-                        "group": "RFC",
-                        "pages": [
-                          "docs/sdk/v0.50/build/rfc",
-                          "docs/sdk/v0.50/build/rfc/PROCESS",
-                          "docs/sdk/v0.50/build/rfc/rfc-001-tx-validation",
-                          "docs/sdk/v0.50/build/rfc/rfc-template"
-                        ]
-                      },
-                      {
-                        "group": "Specifications",
-                        "pages": [
-                          "docs/sdk/v0.50/build/spec",
-                          "docs/sdk/v0.50/build/spec/SPEC_MODULE",
-                          "docs/sdk/v0.50/build/spec/SPEC_STANDARD",
-                          {
-                            "group": "Addresses spec",
-                            "pages": [
-                              "docs/sdk/v0.50/build/spec/addresses/addresses",
-                              "docs/sdk/v0.50/build/spec/addresses/bech32"
-                            ]
-                          },
-                          {
-                            "group": "Store",
-                            "pages": [
-                              "docs/sdk/v0.50/build/spec/store/store",
-                              "docs/sdk/v0.50/build/spec/store/interblock-cache"
-                            ]
-                          }
-                        ]
-                      }
-                    ]
-                  }
-                ]
-              },
-              {
-                "tab": "User Guides",
-                "groups": [
-                  {
-                    "group": "Cosmos SDK",
-                    "pages": [
-                      "docs/sdk/v0.50/user",
-                      {
-                        "group": "Running a Node, API and CLI",
-                        "pages": [
-                          "docs/sdk/v0.50/user/run-node/keyring",
-                          "docs/sdk/v0.50/user/run-node/run-node",
-                          "docs/sdk/v0.50/user/run-node/interact-node",
-                          "docs/sdk/v0.50/user/run-node/txs",
-                          "docs/sdk/v0.50/user/run-node/run-testnet",
-                          "docs/sdk/v0.50/user/run-node/run-production",
-                          "docs/sdk/v0.50/user/run-node/rosetta"
-                        ]
-                      }
-                    ]
-                  }
-                ]
-              },
-              {
-                "tab": "Tutorials",
-                "groups": [
-                  {
-                    "group": "Cosmos SDK",
-                    "pages": [
-                      "docs/sdk/v0.50/tutorials",
-                      {
-                        "group": "Vote Extensions Tutorials",
-                        "pages": [
-                          {
-                            "group": "Mitigating Auction Front-Running Tutorial",
-                            "pages": [
-                              "docs/sdk/v0.50/tutorials/vote-extensions/auction-frontrunning/getting-started",
-                              "docs/sdk/v0.50/tutorials/vote-extensions/auction-frontrunning/understanding-frontrunning",
-                              "docs/sdk/v0.50/tutorials/vote-extensions/auction-frontrunning/mitigating-front-running-with-vote-extensions",
-                              "docs/sdk/v0.50/tutorials/vote-extensions/auction-frontrunning/mitigating-front-running-with-vote-extesions",
-                              "docs/sdk/v0.50/tutorials/vote-extensions/auction-frontrunning/demo-of-mitigating-front-running"
-                            ]
-                          },
-                          {
-                            "group": "Oracle Tutorial",
-                            "pages": [
-                              "docs/sdk/v0.50/tutorials/vote-extensions/oracle/getting-started",
-                              "docs/sdk/v0.50/tutorials/vote-extensions/oracle/what-is-an-oracle",
-                              "docs/sdk/v0.50/tutorials/vote-extensions/oracle/implementing-vote-extensions",
-                              "docs/sdk/v0.50/tutorials/vote-extensions/oracle/testing-oracle"
-                            ]
-                          }
-                        ]
-                      },
-                      {
-                        "group": "Transaction Tutorials",
-                        "pages": [
-                          "docs/sdk/v0.50/tutorials/transactions/building-a-transaction"
-                        ]
-                      }
-                    ]
-                  }
-                ]
-              }
-            ]
-          },
-          {
-            "version": "v0.47",
-            "tabs": [
-              {
-                "tab": "Learn",
-                "groups": [
-                  {
-                    "group": "Cosmos SDK",
-                    "pages": [
-                      "docs/sdk/v0.47/learn",
-                      "docs/sdk/v0.47/learn/glossary",
-                      {
-                        "group": "Introduction",
-                        "pages": [
-                          "docs/sdk/v0.47/learn/intro/overview",
-                          "docs/sdk/v0.47/learn/intro/why-app-specific",
-                          "docs/sdk/v0.47/learn/intro/sdk-app-architecture",
-                          "docs/sdk/v0.47/learn/intro/sdk-design"
-                        ]
-                      },
-                      {
-                        "group": "Beginner",
-                        "pages": [
-                          "docs/sdk/v0.47/learn/beginner/overview-app",
-                          "docs/sdk/v0.47/learn/beginner/tx-lifecycle",
-                          "docs/sdk/v0.47/learn/beginner/query-lifecycle",
-                          "docs/sdk/v0.47/learn/beginner/accounts",
-                          "docs/sdk/v0.47/learn/beginner/gas-fees"
-                        ]
-                      },
-                      {
-                        "group": "Advanced",
-                        "pages": [
-                          "docs/sdk/v0.47/learn/advanced/baseapp",
-                          "docs/sdk/v0.47/learn/advanced/transactions",
-                          "docs/sdk/v0.47/learn/advanced/context",
-                          "docs/sdk/v0.47/learn/advanced/node",
-                          "docs/sdk/v0.47/learn/advanced/store",
-                          "docs/sdk/v0.47/learn/advanced/interblock-cache",
-                          "docs/sdk/v0.47/learn/advanced/encoding",
-                          "docs/sdk/v0.47/learn/advanced/grpc_rest",
-                          "docs/sdk/v0.47/learn/advanced/cli",
-                          "docs/sdk/v0.47/learn/advanced/events",
-                          "docs/sdk/v0.47/learn/advanced/telemetry",
-                          "docs/sdk/v0.47/learn/advanced/ocap",
-                          "docs/sdk/v0.47/learn/advanced/runtx_middleware",
-                          "docs/sdk/v0.47/learn/advanced/simulation",
-                          "docs/sdk/v0.47/learn/advanced/proto-docs",
-                          "docs/sdk/v0.47/learn/advanced/upgrade",
-                          "docs/sdk/v0.47/learn/advanced/config"
-                        ]
-                      }
-                    ]
-                  }
-                ]
-              },
-              {
-                "tab": "Build",
-                "groups": [
-                  {
-                    "group": "Cosmos SDK",
-                    "pages": [
-                      "docs/sdk/v0.47/build",
-                      {
-                        "group": "Building Apps",
-                        "pages": [
-                          "docs/sdk/v0.47/build/building-apps/app-go",
-                          "docs/sdk/v0.47/build/building-apps/app-go-v2",
-                          "docs/sdk/v0.47/build/building-apps/app-mempool",
-                          "docs/sdk/v0.47/build/building-apps/app-upgrade"
-                        ]
-                      },
-                      {
-                        "group": "Building Modules",
-                        "pages": [
-                          "docs/sdk/v0.47/build/building-modules/intro",
-                          "docs/sdk/v0.47/build/building-modules/module-manager",
-                          "docs/sdk/v0.47/build/building-modules/messages-and-queries",
-                          "docs/sdk/v0.47/build/building-modules/msg-services",
-                          "docs/sdk/v0.47/build/building-modules/query-services",
-                          "docs/sdk/v0.47/build/building-modules/beginblock-endblock",
-                          "docs/sdk/v0.47/build/building-modules/keeper",
-                          "docs/sdk/v0.47/build/building-modules/invariants",
-                          "docs/sdk/v0.47/build/building-modules/genesis",
-                          "docs/sdk/v0.47/build/building-modules/module-interfaces",
-                          "docs/sdk/v0.47/build/building-modules/structure",
-                          "docs/sdk/v0.47/build/building-modules/errors",
-                          "docs/sdk/v0.47/build/building-modules/upgrade",
-                          "docs/sdk/v0.47/build/building-modules/simulator",
-                          "docs/sdk/v0.47/build/building-modules/depinject",
-                          "docs/sdk/v0.47/build/building-modules/testing"
-                        ]
-                      },
-                      {
-                        "group": "List of SDK Modules",
-                        "pages": [
-                          "docs/sdk/v0.47/build/modules/modul",
-                          {
-                            "group": "x/auth",
-                            "pages": [
-                              "docs/sdk/v0.47/build/modules/auth/auth",
-                              "docs/sdk/v0.47/build/modules/auth/vesting",
-                              "docs/sdk/v0.47/build/modules/auth/tx"
-                            ]
-                          },
-                          "docs/sdk/v0.47/build/modules/authz/README",
-                          "docs/sdk/v0.47/build/modules/bank/README",
-                          "docs/sdk/v0.47/build/modules/consensus/README",
-                          "docs/sdk/v0.47/build/modules/crisis/README",
-                          "docs/sdk/v0.47/build/modules/distribution/README",
-                          "docs/sdk/v0.47/build/modules/evidence/README",
-                          "docs/sdk/v0.47/build/modules/feegrant/README",
-                          "docs/sdk/v0.47/build/modules/gov/README",
-                          "docs/sdk/v0.47/build/modules/group/README",
-                          "docs/sdk/v0.47/build/modules/mint/README",
-                          "docs/sdk/v0.47/build/modules/nft/README",
-                          "docs/sdk/v0.47/build/modules/params/README",
-                          "docs/sdk/v0.47/build/modules/slashing/README",
-                          "docs/sdk/v0.47/build/modules/staking/README",
-                          "docs/sdk/v0.47/build/modules/upgrade/README",
-                          "docs/sdk/v0.47/build/modules/circuit/README",
-                          "docs/sdk/v0.47/build/modules/genutil/README"
-                        ]
-                      },
-                      {
-                        "group": "SDK Migrations",
-                        "pages": [
-                          "docs/sdk/v0.47/build/migrations/intro",
-                          "docs/sdk/v0.47/build/migrations/upgrading"
-                        ]
-                      },
-                      {
-                        "group": "Packages",
-                        "pages": [
-                          "docs/sdk/v0.47/build/packages",
-                          "docs/sdk/v0.47/build/packages/depinject",
-                          "docs/sdk/v0.47/build/packages/collections",
-                          "docs/sdk/v0.47/build/packages/orm"
-                        ]
-                      },
-                      {
-                        "group": "Tooling",
-                        "pages": [
-                          "docs/sdk/v0.47/build/tooling/tooling",
-                          "docs/sdk/v0.47/build/tooling/autocli",
-                          "docs/sdk/v0.47/build/tooling/hubl",
-                          "docs/sdk/v0.47/build/tooling/protobuf",
-                          "docs/sdk/v0.47/build/tooling/cosmovisor",
-                          "docs/sdk/v0.47/build/tooling/confix",
-                          "docs/sdk/v0.47/build/tooling/depinject"
-                        ]
-                      },
-                      {
-                        "group": "ADRs",
-                        "pages": [
-                          "docs/sdk/v0.47/build/architecture/README",
-                          "docs/sdk/v0.47/build/architecture/PROCESS",
-                          "docs/sdk/v0.47/build/architecture/adr-template",
-                          "docs/sdk/v0.47/build/architecture/adr-002-docs-structure",
-                          "docs/sdk/v0.47/build/architecture/adr-003-dynamic-capability-store",
-                          "docs/sdk/v0.47/build/architecture/adr-004-split-denomination-keys",
-                          "docs/sdk/v0.47/build/architecture/adr-006-secret-store-replacement",
-                          "docs/sdk/v0.47/build/architecture/adr-007-specialization-groups",
-                          "docs/sdk/v0.47/build/architecture/adr-008-dCERT-group",
-                          "docs/sdk/v0.47/build/architecture/adr-009-evidence-module",
-                          "docs/sdk/v0.47/build/architecture/adr-010-modular-antehandler",
-                          "docs/sdk/v0.47/build/architecture/adr-011-generalize-genesis-accounts",
-                          "docs/sdk/v0.47/build/architecture/adr-012-state-accessors",
-                          "docs/sdk/v0.47/build/architecture/adr-013-metrics",
-                          "docs/sdk/v0.47/build/architecture/adr-014-proportional-slashing",
-                          "docs/sdk/v0.47/build/architecture/adr-016-validator-consensus-key-rotation",
-                          "docs/sdk/v0.47/build/architecture/adr-017-historical-header-module",
-                          "docs/sdk/v0.47/build/architecture/adr-018-extendable-voting-period",
-                          "docs/sdk/v0.47/build/architecture/adr-019-protobuf-state-encoding",
-                          "docs/sdk/v0.47/build/architecture/adr-020-protobuf-transaction-encoding",
-                          "docs/sdk/v0.47/build/architecture/adr-021-protobuf-query-encoding",
-                          "docs/sdk/v0.47/build/architecture/adr-022-custom-panic-handling",
-                          "docs/sdk/v0.47/build/architecture/adr-023-protobuf-naming",
-                          "docs/sdk/v0.47/build/architecture/adr-024-coin-metadata",
-                          "docs/sdk/v0.47/build/architecture/adr-027-deterministic-protobuf-serialization",
-                          "docs/sdk/v0.47/build/architecture/adr-028-public-key-addresses",
-                          "docs/sdk/v0.47/build/architecture/adr-029-fee-grant-module",
-                          "docs/sdk/v0.47/build/architecture/adr-030-authz-module",
-                          "docs/sdk/v0.47/build/architecture/adr-031-msg-service",
-                          "docs/sdk/v0.47/build/architecture/adr-032-typed-events",
-                          "docs/sdk/v0.47/build/architecture/adr-033-protobuf-inter-module-comm",
-                          "docs/sdk/v0.47/build/architecture/adr-034-account-rekeying",
-                          "docs/sdk/v0.47/build/architecture/adr-035-rosetta-api-support",
-                          "docs/sdk/v0.47/build/architecture/adr-036-arbitrary-signature",
-                          "docs/sdk/v0.47/build/architecture/adr-037-gov-split-vote",
-                          "docs/sdk/v0.47/build/architecture/adr-038-state-listening",
-                          "docs/sdk/v0.47/build/architecture/adr-039-epoched-staking",
-                          "docs/sdk/v0.47/build/architecture/adr-040-storage-and-smt-state-commitments",
-                          "docs/sdk/v0.47/build/architecture/adr-041-in-place-store-migrations",
-                          "docs/sdk/v0.47/build/architecture/adr-042-group-module",
-                          "docs/sdk/v0.47/build/architecture/adr-043-nft-module",
-                          "docs/sdk/v0.47/build/architecture/adr-044-protobuf-updates-guidelines",
-                          "docs/sdk/v0.47/build/architecture/adr-045-check-delivertx-middlewares",
-                          "docs/sdk/v0.47/build/architecture/adr-046-module-params",
-                          "docs/sdk/v0.47/build/architecture/adr-047-extend-upgrade-plan",
-                          "docs/sdk/v0.47/build/architecture/adr-048-consensus-fees",
-                          "docs/sdk/v0.47/build/architecture/adr-049-state-sync-hooks",
-                          "docs/sdk/v0.47/build/architecture/adr-050-sign-mode-textual-annex1",
-                          "docs/sdk/v0.47/build/architecture/adr-050-sign-mode-textual-annex2",
-                          "docs/sdk/v0.47/build/architecture/adr-050-sign-mode-textual",
-                          "docs/sdk/v0.47/build/architecture/adr-053-go-module-refactoring",
-                          "docs/sdk/v0.47/build/architecture/adr-054-semver-compatible-modules",
-                          "docs/sdk/v0.47/build/architecture/adr-055-orm",
-                          "docs/sdk/v0.47/build/architecture/adr-057-app-wiring",
-                          "docs/sdk/v0.47/build/architecture/adr-058-auto-generated-cli",
-                          "docs/sdk/v0.47/build/architecture/adr-059-test-scopes",
-                          "docs/sdk/v0.47/build/architecture/adr-060-abci-1.0",
-                          "docs/sdk/v0.47/build/architecture/adr-061-liquid-staking",
-                          "docs/sdk/v0.47/build/architecture/adr-062-collections-state-layer",
-                          "docs/sdk/v0.47/build/architecture/adr-063-core-module-api",
-                          "docs/sdk/v0.47/build/architecture/adr-064-abci-2.0",
-                          "docs/sdk/v0.47/build/architecture/adr-065-store-v2"
-                        ]
-                      },
-                      {
-                        "group": "RFCs",
-                        "pages": [
-                          "docs/sdk/v0.47/build/rfc",
-                          "docs/sdk/v0.47/build/rfc/PROCESS",
-                          "docs/sdk/v0.47/build/rfc/rfc-001-tx-validation",
-                          "docs/sdk/v0.47/build/rfc/rfc-template"
-                        ]
-                      },
-                      {
-                        "group": "Specifications",
-                        "pages": [
-                          "docs/sdk/v0.47/build/spec/SPEC_MODULE",
-                          "docs/sdk/v0.47/build/spec/SPEC_STANDARD",
-                          {
-                            "group": "Addresses spec",
-                            "pages": [
-                              "docs/sdk/v0.47/build/spec/addresses/addresses",
-                              "docs/sdk/v0.47/build/spec/addresses/bech32"
-                            ]
-                          },
-                          {
-                            "group": "Cosmos ICS",
-                            "pages": [
-                              "docs/sdk/v0.47/build/spec/ics/ics",
-                              "docs/sdk/v0.47/build/spec/ics/ics-030-signed-messages"
-                            ]
-                          }
-                        ]
-                      }
-                    ]
-                  }
-                ]
-              },
-              {
-                "tab": "User Guides",
-                "groups": [
-                  {
-                    "group": "Cosmos SDK",
-                    "pages": [
-                      "docs/sdk/v0.47/user",
-                      {
-                        "group": "Running a Node, API and CLI",
-                        "pages": [
-                          "docs/sdk/v0.47/user/run-node/keyring",
-                          "docs/sdk/v0.47/user/run-node/run-node",
-                          "docs/sdk/v0.47/user/run-node/interact-node",
-                          "docs/sdk/v0.47/user/run-node/txs",
-                          "docs/sdk/v0.47/user/run-node/rosetta",
-                          "docs/sdk/v0.47/user/run-node/run-testnet",
-                          "docs/sdk/v0.47/user/run-node/multisig-guide",
-                          "docs/sdk/v0.47/user/run-node/run-production"
-=======
                             }
                         ]
                     },
@@ -4122,7 +2743,6 @@
                                     "docs/ibc/next/changelog/release-notes"
                                 ]
                             }
->>>>>>> 3eff1ed2
                         ]
                     }
                 ],
