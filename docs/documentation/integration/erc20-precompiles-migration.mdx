---
title: "ERC20 Precompiles Migration"
description: "Migration for ERC20 precompiles when upgrading to v0.4.0"
---

<<<<<<< HEAD
<Warning>
=======
<Callout type="error">
>>>>>>> 17149cf8
**This is a mandatory breaking change for chains with existing ERC20 token pairs.**

Without this migration, your ERC20 tokens will become inaccessible via EVM, showing zero balances and failing all operations.
</Warning>

## Impact Assessment

### Affected Chains

Your chain needs this migration if you have:
- IBC tokens converted to ERC20
- Token factory tokens with ERC20 representations
- Any existing `DynamicPrecompiles` or `NativePrecompiles` in storage

### Symptoms if Not Migrated

- ERC20 balances will show as 0 when queried via EVM
- `totalSupply()` calls return 0
- Token transfers via ERC20 interface fail
- Native Cosmos balances remain intact but inaccessible via EVM

## Storage Changes

<Tabs defaultValue="before">
<TabItem value="before" label="Before (v0.3.x)">
- Precompiles stored as concatenated hex strings in parameter storage
- Keys: `"DynamicPrecompiles"` and `"NativePrecompiles"`
- Format: Multiple addresses concatenated as 42-character hex strings
</TabItem>
<TabItem value="after" label="After (v0.4.0)">
- Dedicated prefix stores for each precompile type
- Keys: `types.KeyPrefixDynamicPrecompiles` and `types.KeyPrefixNativePrecompiles`
- Individual storage entries per address
</TabItem>
</Tabs>

## Implementation

### Quick Start

Add this essential migration logic to your existing upgrade handler:

```go
// In your upgrade handler
store := ctx.KVStore(storeKeys[erc20types.StoreKey])
const addressLength = 42 // "0x" + 40 hex characters

// Migrate dynamic precompiles (IBC tokens, token factory)
if oldData := store.Get([]byte("DynamicPrecompiles")); len(oldData) > 0 {
    for i := 0; i < len(oldData); i += addressLength {
        address := common.HexToAddress(string(oldData[i : i+addressLength]))
        erc20Keeper.SetDynamicPrecompile(ctx, address)
    }
    store.Delete([]byte("DynamicPrecompiles"))
}

// Migrate native precompiles
if oldData := store.Get([]byte("NativePrecompiles")); len(oldData) > 0 {
    for i := 0; i < len(oldData); i += addressLength {
        address := common.HexToAddress(string(oldData[i : i+addressLength]))
        erc20Keeper.SetNativePrecompile(ctx, address)
    }
    store.Delete([]byte("NativePrecompiles"))
}
```

<details>
<summary>Complete Implementation Example</summary>

<Steps>
### Create Upgrade Handler

```go app/upgrades/v040/handler.go
package v040

import (
    "context"

    storetypes "cosmossdk.io/store/types"
    upgradetypes "cosmossdk.io/x/upgrade/types"
    sdk "github.com/cosmos/cosmos-sdk/types"
    "github.com/cosmos/cosmos-sdk/types/module"
    erc20keeper "github.com/cosmos/evm/x/erc20/keeper"
    erc20types "github.com/cosmos/evm/x/erc20/types"
    "github.com/ethereum/go-ethereum/common"
)

const UpgradeName = "v0.4.0"

func CreateUpgradeHandler(
    mm *module.Manager,
    configurator module.Configurator,
    keepers *UpgradeKeepers,
    storeKeys map[string]*storetypes.KVStoreKey,
) upgradetypes.UpgradeHandler {
    return func(c context.Context, plan upgradetypes.Plan, vm module.VersionMap) (module.VersionMap, error) {
        ctx := sdk.UnwrapSDKContext(c)
        ctx.Logger().Info("Starting v0.4.0 upgrade...")

        // Run standard module migrations
        vm, err := mm.RunMigrations(ctx, configurator, vm)
        if err != nil {
            return vm, err
        }

        // Migrate ERC20 precompiles
        if err := migrateERC20Precompiles(ctx, storeKeys[erc20types.StoreKey], keepers.Erc20Keeper); err != nil {
            return vm, err
        }

        ctx.Logger().Info("v0.4.0 upgrade complete")
        return vm, nil
    }
}
```

### Implement Migration Logic

```go app/upgrades/v040/erc20_migration.go
package v040

import (
    sdk "github.com/cosmos/cosmos-sdk/types"
    storetypes "cosmossdk.io/store/types"
    erc20keeper "github.com/cosmos/evm/x/erc20/keeper"
    "github.com/ethereum/go-ethereum/common"
)

func migrateERC20Precompiles(
    ctx sdk.Context,
    storeKey *storetypes.KVStoreKey,
    erc20Keeper erc20keeper.Keeper,
) error {
    store := ctx.KVStore(storeKey)
    const addressLength = 42 // "0x" + 40 hex characters

    migrations := []struct {
        oldKey string
        setter func(sdk.Context, common.Address)
        description string
    }{
        {
            oldKey:      "DynamicPrecompiles",
            setter:      erc20Keeper.SetDynamicPrecompile,
            description: "dynamic precompiles (token factory, IBC tokens)",
        },
        {
            oldKey:      "NativePrecompiles",
            setter:      erc20Keeper.SetNativePrecompile,
            description: "native precompiles",
        },
    }

    for _, migration := range migrations {
        oldData := store.Get([]byte(migration.oldKey))
        if len(oldData) == 0 {
            ctx.Logger().Info("No legacy data found", "type", migration.description)
            continue
        }

        addressCount := len(oldData) / addressLength
        ctx.Logger().Info("Migrating precompiles",
            "type", migration.description,
            "count", addressCount,
        )

        migratedCount := 0
        for i := 0; i < len(oldData); i += addressLength {
            if i+addressLength > len(oldData) {
                ctx.Logger().Error("Invalid data length",
                    "type", migration.description,
                    "position", i,
                )
                break
            }

            addressStr := string(oldData[i : i+addressLength])
            address := common.HexToAddress(addressStr)

            // Validate address
            if address == (common.Address{}) {
                ctx.Logger().Warn("Skipping zero address",
                    "type", migration.description,
                    "raw", addressStr,
                )
                continue
            }

            // Migrate to new storage
            migration.setter(ctx, address)
            migratedCount++

            ctx.Logger().Debug("Migrated precompile",
                "type", migration.description,
                "address", address.String(),
                "index", migratedCount,
            )
        }

        // Clean up old storage
        store.Delete([]byte(migration.oldKey))
        ctx.Logger().Info("Migration complete",
            "type", migration.description,
            "migrated", migratedCount,
            "expected", addressCount,
        )
    }

    return nil
}
```

### Register Upgrade Handler

```go app/app.go
import (
    v040 "github.com/yourchain/app/upgrades/v040"
)

func (app *App) RegisterUpgradeHandlers() {
    app.UpgradeKeeper.SetUpgradeHandler(
        v040.UpgradeName,
        v040.CreateUpgradeHandler(
            app.ModuleManager,
            app.configurator,
            &v040.UpgradeKeepers{
                Erc20Keeper: app.Erc20Keeper,
            },
            app.keys,
        ),
    )
}
```
</Steps>

</details>

## Testing

### Pre-Upgrade Verification

```bash
# Query existing token pairs
mantrachaind query erc20 token-pairs --output json | jq

# Check ERC20 balances for a known address
cast call $TOKEN_ADDRESS "balanceOf(address)" $USER_ADDRESS --rpc-url http://localhost:8545

# Export state for backup
mantrachaind export > pre-upgrade-state.json
```

### Post-Upgrade Verification

```bash
# Verify precompiles are accessible
cast call $TOKEN_ADDRESS "totalSupply()" --rpc-url http://localhost:8545

# Check balance restoration
cast call $TOKEN_ADDRESS "balanceOf(address)" $USER_ADDRESS --rpc-url http://localhost:8545

# Test token transfer
cast send $TOKEN_ADDRESS "transfer(address,uint256)" $RECIPIENT 1000 \
  --private-key $PRIVATE_KEY --rpc-url http://localhost:8545

# Verify in exported state
mantrachaind export | jq '.app_state.erc20.dynamic_precompiles'
```

## Integration Test

```go tests/upgrade_test.go
func TestERC20PrecompileMigration(t *testing.T) {
    // Setup test environment
    app, ctx := setupTestApp(t)

    // Create legacy storage entries
    store := ctx.KVStore(app.keys[erc20types.StoreKey])

    // Add test addresses in old format
    dynamicAddresses := []string{
        "0x6eC942095eCD4948d9C094337ABd59Dc3c521005",
        "0x1234567890123456789012345678901234567890",
    }
    dynamicData := ""
    for _, addr := range dynamicAddresses {
        dynamicData += addr
    }
    store.Set([]byte("DynamicPrecompiles"), []byte(dynamicData))

    // Run migration
    err := migrateERC20Precompiles(ctx, app.keys[erc20types.StoreKey], app.Erc20Keeper)
    require.NoError(t, err)

    // Verify migration
    migratedAddresses := app.Erc20Keeper.GetDynamicPrecompiles(ctx)
    require.Len(t, migratedAddresses, len(dynamicAddresses))

    // Verify old storage is cleaned
    oldData := store.Get([]byte("DynamicPrecompiles"))
    require.Nil(t, oldData)
}
```

## Verification Checklist

- [ ] Test migration on testnet first
- [ ] Document all existing token pairs
- [ ] Verify ERC20 balances post-upgrade
- [ ] Test token transfers work
- [ ] Confirm IBC token conversions function

## References

- [GitHub Issue #424](https://github.com/cosmos/evm/issues/424)
- [MANTRA-Chain Implementation](https://github.com/MANTRA-Chain/mantrachain/pull/409)
- [E2E Test Suite](https://github.com/MANTRA-Chain/mantrachain-e2e/pull/41)<|MERGE_RESOLUTION|>--- conflicted
+++ resolved
@@ -3,11 +3,7 @@
 description: "Migration for ERC20 precompiles when upgrading to v0.4.0"
 ---
 
-<<<<<<< HEAD
 <Warning>
-=======
-<Callout type="error">
->>>>>>> 17149cf8
 **This is a mandatory breaking change for chains with existing ERC20 token pairs.**
 
 Without this migration, your ERC20 tokens will become inaccessible via EVM, showing zero balances and failing all operations.
