--- conflicted
+++ resolved
@@ -15,17 +15,6 @@
 You can use evmd as the starting point for building your own custom chain.
 </Info>
 
-<<<<<<< HEAD
-=======
-## Why Cosmos-EVM?
-
-In addition to being a standalone module, the [Cosmos/EVM](https://github.com/cosmos/evm) project repository includes `evmd`, a complete working blockchain pre-wired with the EVM module and a few supporting modules.
-
-Because this example is actively developed and maintained alongside the module itself and serves as the canonical reference implementation, it is the perfect starting point to modify and customize into your own EVM-compatible chain.
-One of the largest benefits is the simplicity and time saved. Rather than researching and going through the trial and error process of assembling components individually and figuring out what works, simply fork `evmd` and customize it to your needs.
-This approach lets engineers focus on what makes your chain unique rather than debugging basic integration issues.
-
->>>>>>> 9a0fa7d0
 ## Prerequisites
 
 You'll need a standard Go development environment:
@@ -236,22 +225,15 @@
 - **[Cosmos SDK Modules](/docs/evm/next/documentation/cosmos-sdk)** - Core blockchain functionality including staking, governance, and token management
 - **[Precompiles](/docs/evm/next/documentation/smart-contracts/precompiles)** - Smart contract interfaces that bridge EVM and Cosmos SDK capabilities
 - **[Security & Audits](/docs/evm/next/documentation/overview#audits)** - Third-party security assessments of the codebase
-<<<<<<< HEAD
 
 ## Advanced Configuration
 
 For specialized customization beyond the core configuration:
 
-=======
-
-
-These guides are designed to be followed in order, taking you from an empty repository to a running blockchain network. For a comprehensive reference of all commands and configuration options, see the [Configuration Reference](/docs/evm/next/documentation/getting-started/build-a-chain/configuration-reference).
-
 ## Advanced Configuration
 
 For specialized customization beyond the core configuration:
 
->>>>>>> 9a0fa7d0
 <div style={{maxWidth: '600px'}}>
 <Card title="EVM Mempool Integration" href="/docs/evm/next/documentation/getting-started/build-a-chain/additional-configuration/mempool-integration">
 Configure the EVM mempool for nonce gap handling and transaction prioritization
@@ -267,19 +249,13 @@
 ### Recommended Reading
 
 <CardGroup cols={2}>
-<<<<<<< HEAD
 <Card title="VM Module" icon="microchip" href="/docs/evm/next/documentation/cosmos-sdk/modules/vm">
-=======
-<Card title="VM Module" icon="microchip" href="/docs/evm/v0.5.0/documentation/cosmos-sdk/modules/vm">
->>>>>>> 9a0fa7d0
 EVM execution and parameter configuration
 </Card>
 
 <Card title="Precompiles Overview" icon="puzzle" href="/docs/evm/next/documentation/smart-contracts/precompiles/overview">
-Available precompiled contracts and integration
+Precompiled contracts and integration
 </Card>
 </CardGroup>
 
----
-
 For additional support and community resources, visit the [Cosmos EVM GitHub repository](https://github.com/cosmos/evm) or join the Cosmos developer community.